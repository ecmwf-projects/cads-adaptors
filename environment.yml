# environment.yml: Mandatory dependencies only.
channels:
- conda-forge
- nodefaults
# EXAMPLE:
# dependencies:
# - package1
# - package2
# DO NOT EDIT ABOVE THIS LINE, ADD DEPENDENCIES BELOW AS SHOWN IN THE EXAMPLE
dependencies:
- pip
- requests
- pandas
- python-dateutil
- cfgrib
- h5netcdf
- wget
- multiurl>=0.3.1
- pyyaml
- tqdm
- DateTimeRange
<<<<<<< HEAD
- jsonschema
=======
- fsspec
- aiohttp
>>>>>>> 266c11fe
- pip:
  - rooki
  - earthkit-aggregate<|MERGE_RESOLUTION|>--- conflicted
+++ resolved
@@ -19,12 +19,9 @@
 - pyyaml
 - tqdm
 - DateTimeRange
-<<<<<<< HEAD
 - jsonschema
-=======
 - fsspec
 - aiohttp
->>>>>>> 266c11fe
 - pip:
   - rooki
   - earthkit-aggregate