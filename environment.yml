# environment.yml: Mandatory dependencies only.
channels:
- conda-forge
- nodefaults
# EXAMPLE:
# dependencies:
# - package1
# - package2
# DO NOT EDIT ABOVE THIS LINE, ADD DEPENDENCIES BELOW AS SHOWN IN THE EXAMPLE
dependencies:
- pip
- requests
- pandas
- pip:
  - cacholote
  - multiurl
<<<<<<< HEAD
  - pyodc
=======
  - pydantic<=1.10.11
>>>>>>> 347fc1c7
<|MERGE_RESOLUTION|>--- conflicted
+++ resolved
@@ -14,8 +14,5 @@
 - pip:
   - cacholote
   - multiurl
-<<<<<<< HEAD
   - pyodc
-=======
-  - pydantic<=1.10.11
->>>>>>> 347fc1c7
+  - pydantic<=1.10.11