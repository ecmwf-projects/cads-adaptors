--- conflicted
+++ resolved
@@ -32,9 +32,4 @@
 - xarray
 - pip:
   - rooki
-<<<<<<< HEAD
-  - earthkit-transforms>=0.3.0
-  - git+https://github.com/ecmwf-projects/cads-mars-server
-=======
-  - earthkit-aggregate>=0.1.5
->>>>>>> 2bee1748
+  - earthkit-transforms>=0.3.0