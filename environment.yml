# environment.yml: Mandatory dependencies only.
channels:
- conda-forge
- nodefaults
# EXAMPLE:
# dependencies:
# - package1
# - package2
# DO NOT EDIT ABOVE THIS LINE, ADD DEPENDENCIES BELOW AS SHOWN IN THE EXAMPLE
dependencies:
- pip
- requests
<<<<<<< HEAD
=======
- pandas
- python-dateutil
>>>>>>> eabef28f
- types-pyyaml
- pip:
  - types-python-dateutil
  - cacholote
  - multiurl
  - pydantic<=1.10.11<|MERGE_RESOLUTION|>--- conflicted
+++ resolved
@@ -10,11 +10,8 @@
 dependencies:
 - pip
 - requests
-<<<<<<< HEAD
-=======
 - pandas
 - python-dateutil
->>>>>>> eabef28f
 - types-pyyaml
 - pip:
   - types-python-dateutil
