--- conflicted
+++ resolved
@@ -726,16 +726,8 @@
         "weighted_keys": {"variable": 2},
         "weighted_values": {
             "nested_variable": {
-<<<<<<< HEAD
-                "total_column_acetone": 2,
-                "total_column_acetone_product": 2,
-                "total_column_aldehydes": 2,
-                "total_column_amine": 2,
-                "total_column_ammonia": 2,
-=======
                 "total_column_acetone_product": 2,
                 "ammonium_aerosol_optical_depth_550nm": 3,
->>>>>>> 10d31a3d
             }
         },
     }
@@ -744,9 +736,6 @@
         form, constraints=[], costing={"costing_kwargs": costing_kwargs}
     )
     costs = weighted_adaptor.estimate_costs(request)
-<<<<<<< HEAD
-    assert costs["size"] == 4
-=======
     assert costs["size"] == 8
     assert costs["number_of_fields"] == 2
 
@@ -766,5 +755,4 @@
     }
     costs = weighted_adaptor.estimate_costs(request)
     assert costs["size"] == 10
->>>>>>> 10d31a3d
     assert costs["number_of_fields"] == 2