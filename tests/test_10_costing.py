from cads_adaptors import costing


def test_compute_combinations() -> None:
    assert costing.compute_combinations(dict()) == []

    result = costing.compute_combinations({"param1": {"1", "2"}})
    expected = [{"param1": "2"}, {"param1": "1"}]
    assert len(result) == len(expected) and all(
        combination in expected for combination in result
    )

    result = costing.compute_combinations({"param1": {"1", "2"}, "param2": {"a", "b"}})
    expected = [
        {"param1": "1", "param2": "b"},
        {"param1": "1", "param2": "a"},
        {"param1": "2", "param2": "b"},
        {"param1": "2", "param2": "a"},
    ]
    assert len(result) == len(expected) and all(
        combination in expected for combination in result
    )


def test_remove_duplicates() -> None:
    result = costing.remove_duplicates(
        [{"level": {"500"}, "param": {"Z", "T"}}, {"level": {"500"}, "param": {"Z"}}]
    )
    expected = [{"level": "500", "param": "Z"}, {"level": "500", "param": "T"}]
    assert len(result) == len(expected) and all(
        combination in expected for combination in result
    )


def test_estimate_request() -> None:
    form_key_values = {
        "level": {"500", "850"},
        "param": {"Z", "T"},
    }

    constraints = [
        {"level": {"500"}, "param": {"Z", "T"}},
        {"level": {"850"}, "param": {"T"}},
    ]

    assert (
        costing.estimate_granules(
            form_key_values, {"param": {"Z", "T"}, "level": {"500"}}, constraints
        )
        == 2
    )
    assert (
        costing.estimate_granules(
            form_key_values, {"param": {"Z", "T"}, "level": {"500", "850"}}, constraints
        )
        == 3
    )

    form_key_values = {
        "level": {"500", "850"},
        "param": {"Z", "T"},
    }

    constraints = [
        {"level": {"500"}, "param": {"Z", "T"}},
        {"level": {"500"}, "param": {"Z"}},
        {"level": {"850"}, "param": {"T"}},
    ]

    assert (
        costing.estimate_granules(
            form_key_values,
            {"param": {"Z", "T"}, "level": {"500"}},
            constraints,
            safe=False,
        )
        == 3
    )
    assert (
        costing.estimate_granules(
            form_key_values,
            {"param": {"Z", "T"}, "level": {"500"}},
            constraints,
            safe=True,
        )
        == 2
    )

    form_key_values = {
        "time": {"12:00", "00:00"},
        "param": {"Z", "T"},
        "stat": {"daily_mean", "hourly"},
    }

    constraints = [
        {"param": {"Z"}, "time": {"12:00", "00:00"}, "stat": {"hourly"}},
        {"param": {"Z"}, "stat": {"daily_mean"}},
    ]

    assert (
        costing.estimate_granules(
            form_key_values, {"param": {"Z"}, "stat": {"daily_mean"}}, constraints
        )
        == 1
    )
    assert (
        costing.estimate_granules(
            form_key_values,
            {"param": {"Z"}, "time": {"12:00", "00:00"}, "stat": {"hourly"}},
            constraints,
        )
        == 2
    )
    assert (
        costing.estimate_granules(
            form_key_values,
            {"param": {"Z"}, "time": {"12:00", "00:00"}, "stat": {"daily_mean"}},
            constraints,
        )
        == 1
    )

    form_key_values = {
        "level": {"500", "850"},
        "param": {"Z", "T"},
        "number": {"1", "2", "3"},
        "model": {"a", "b"},
    }

    constraints = [
        {"level": {"500"}, "param": {"Z", "T"}},
        {"level": {"850"}, "param": {"T"}},
    ]

    assert (
        costing.estimate_granules(
            form_key_values,
            {
                "param": {"Z"},
                "level": {"500"},
                "number": {"1", "2"},
                "model": {"a", "b"},
            },
            constraints,
        )
        == 4
    )

    form_key_values = {
        "level": {"500", "850"},
        "param": {"Z", "T"},
    }

    constraints = [
        {"level": {"500"}, "param": {"Z", "T"}},
        {"level": {"850"}, "param": {"T"}},
        {"level": {"500"}, "param": {"T"}},
    ]

    selection = {"param": {"Z", "T"}, "level": {"500"}}

    assert (
        costing.estimate_granules(form_key_values, selection, constraints, safe=True)
        == 2
    )

    form_key_values = {
        "type": {"projection", "historical"},
        "ensemble": {"1", "2"},
        "time": {"00:00", "12:00"},
        "stat": {"hourly", "daily_mean"},
    }

    constraints = [
        {
            "type": {"projection"},
            "ensemble": {"1", "2"},
            "time": {"00:00", "12:00"},
            "stat": {"hourly"},
        },
        {"type": {"projection"}, "ensemble": {"1"}, "stat": {"daily_mean"}},
        {"type": {"historical"}, "time": {"00:00", "12:00"}, "stat": {"hourly"}},
        {"type": {"historical"}, "stat": {"daily_mean"}},
    ]

    selection = {
        "type": {"projection", "historical"},
        "ensemble": {"1"},
        "time": {"00:00"},
        "stat": {"hourly", "daily_mean"},
    }

    assert costing.estimate_granules(form_key_values, selection, constraints) == 4

    form_key_values = {
        "level": {"500", "850"},
        "time": {"12:00", "00:00"},
        "param": {"Z", "T"},
        "stat": {"daily_mean", "hourly"},
        "number": {"1", "2", "3"},
        "model": {"a", "b", "c"},
    }

    selection = {
        "param": {"Z", "T"},
        "level": {"500", "850"},
        "stat": {"daily_mean", "hourly"},
        "time": {"12:00", "00:00"},
        "number": {"1", "2"},
        "model": {"a", "b"},
    }

    constraints = [
        {
            "level": {"500"},
            "param": {"Z", "T"},
            "time": {"12:00", "00:00"},
            "stat": {"hourly"},
        },
        {"level": {"850"}, "param": {"T"}, "time": {"12:00"}, "stat": {"hourly"}},
        {"level": {"500"}, "param": {"Z", "T"}, "stat": {"daily_mean"}},
        {"level": {"850"}, "param": {"T"}, "stat": {"daily_mean"}},
    ]

    assert costing.estimate_granules(form_key_values, selection, constraints)


def test_estimate_request_size() -> None:
    form = [
        {
            "name": "param",
            "label": "Param",
            "details": {"values": {"Z", "T"}},
            "type": "StringListWidget",
        }
    ]
    constraints = [{"param": {"Z", "T"}}]

    assert costing.estimate_size(form, {"param": {"Z", "T"}}, constraints) == 2
    assert costing.estimate_size(form, {"param": {"Z"}}, constraints) == 1


<<<<<<< HEAD
# def test_get_excluded_variables() -> None:
#     test_ogc_form = [
#         {"name": "var1", "type": "AllowedType"},
#         {"name": "var2", "type": "GeographicExtentWidget"},
#         {"name": "var3", "type": "DateRangeWidget"},
#     ]
#     exp_excluded_variables = ["var2", "var3"]
#     excluded_variables = costing.get_excluded_variables(test_ogc_form)
#     assert excluded_variables == exp_excluded_variables

#     exp_excluded_variables = []
#     excluded_variables = costing.get_excluded_variables(None)
#     assert excluded_variables == exp_excluded_variables

#     test_ogc_form = {"name": "var2", "type": "GeographicExtentWidget"}  # type: ignore
#     exp_excluded_variables = ["var2"]
#     excluded_variables = costing.get_excluded_variables(test_ogc_form)
#     assert excluded_variables == exp_excluded_variables
=======
def test_get_excluded_keys() -> None:
    test_form = [
        {"name": "var1", "type": "AllowedType"},
        {"name": "var2", "type": "GeographicExtentWidget"},
    ]
    exp_excluded_keys = ["var2"]
    excluded_keys = costing.get_excluded_keys(test_form)
    assert excluded_keys == exp_excluded_keys

    exp_excluded_keys = []
    excluded_keys = costing.get_excluded_keys(None)
    assert excluded_keys == exp_excluded_keys

    test_form = {"name": "var2", "type": "GeographicExtentWidget"}  # type: ignore
    exp_excluded_keys = ["var2"]
    excluded_keys = costing.get_excluded_keys(test_form)
    assert excluded_keys == exp_excluded_keys
>>>>>>> 94156714


# def test_estimate_number_of_fields() -> None:
#     test_form = None
#     test_request = {"inputs": {"var1": ["value1", "value2"], "var2": "value3"}}
#     exp_number_of_fields = 2
#     number_of_fields = costing.estimate_number_of_fields(test_form, test_request)
#     assert number_of_fields == exp_number_of_fields

#     test_form = [
#         {"name": "var1", "type": "AllowedType"},
#         {"name": "var2", "type": "AllowedType"},
#         {"name": "var3", "type": "DateRangeWidget"},
#     ]
#     test_request = {
#         "inputs": {
#             "var1": ["value1", "value2"],
#             "var2": "value3",
#             "var3": ["value4", "value5"],
#         }
#     }
#     exp_number_of_fields = 2
#     number_of_fields = costing.estimate_number_of_fields(test_form, test_request)
#     assert number_of_fields == exp_number_of_fields<|MERGE_RESOLUTION|>--- conflicted
+++ resolved
@@ -240,26 +240,6 @@
     assert costing.estimate_size(form, {"param": {"Z"}}, constraints) == 1
 
 
-<<<<<<< HEAD
-# def test_get_excluded_variables() -> None:
-#     test_ogc_form = [
-#         {"name": "var1", "type": "AllowedType"},
-#         {"name": "var2", "type": "GeographicExtentWidget"},
-#         {"name": "var3", "type": "DateRangeWidget"},
-#     ]
-#     exp_excluded_variables = ["var2", "var3"]
-#     excluded_variables = costing.get_excluded_variables(test_ogc_form)
-#     assert excluded_variables == exp_excluded_variables
-
-#     exp_excluded_variables = []
-#     excluded_variables = costing.get_excluded_variables(None)
-#     assert excluded_variables == exp_excluded_variables
-
-#     test_ogc_form = {"name": "var2", "type": "GeographicExtentWidget"}  # type: ignore
-#     exp_excluded_variables = ["var2"]
-#     excluded_variables = costing.get_excluded_variables(test_ogc_form)
-#     assert excluded_variables == exp_excluded_variables
-=======
 def test_get_excluded_keys() -> None:
     test_form = [
         {"name": "var1", "type": "AllowedType"},
@@ -277,7 +257,6 @@
     exp_excluded_keys = ["var2"]
     excluded_keys = costing.get_excluded_keys(test_form)
     assert excluded_keys == exp_excluded_keys
->>>>>>> 94156714
 
 
 # def test_estimate_number_of_fields() -> None:
