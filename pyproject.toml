--- conflicted
+++ resolved
@@ -23,13 +23,9 @@
   "pyyaml",
   "tqdm",
   "DateTimeRange",
-<<<<<<< HEAD
   "jsonschema",
-  "cads-mars-server@git+https://github.com/ecmwf-projects/cads-mars-server.git"
-=======
   "cads-mars-server@git+https://github.com/ecmwf-projects/cads-mars-server.git",
   "aiohttp"
->>>>>>> 266c11fe
 ]
 description = "CADS data retrieve utilities to be used by adaptors"
 dynamic = ["version"]
