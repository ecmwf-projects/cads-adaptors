--- conflicted
+++ resolved
@@ -90,11 +90,7 @@
 
 def download_from_urls(
     urls: List[str],
-<<<<<<< HEAD
-    data_format: str = "zip",
-=======
     download_format: str = "zip",
->>>>>>> 5786ca2f
     prefix: str = "collection",
 ) -> str:
     base_target = f"{prefix}-{hash(tuple(urls))}"
