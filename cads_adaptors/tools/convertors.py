import os

DEFAULT_COMPRESSION_OPTIONS = {
    "compression": "gzip",
    "compression_opts": 9,
    "shuffle": True,
    "engine": "h5netcdf",
}


def grib_to_netcdf_files(
    grib_file,
    compression_options="default",
    open_datasets_kwargs=None,
    **to_netcdf_kwargs,
):
    fname, _ = os.path.splitext(os.path.basename(grib_file))
    grib_file = os.path.realpath(grib_file)

    import cfgrib
    import dask

    with dask.config.set(scheduler="threads"):
        if open_datasets_kwargs is None:
            open_datasets_kwargs = {
                "chunks": {"time": 1, "step": 1, "plev": 1}  # Auto chunk by field
            }
        datasets = cfgrib.open_datasets(grib_file, **open_datasets_kwargs)

        if compression_options == "default":
            compression_options = DEFAULT_COMPRESSION_OPTIONS

<<<<<<< HEAD
    if compression_options is not None:
        to_netcdf_kwargs.setdefault(
            "engine", compression_options.pop("engine", "h5netcdf")
        )
    print("open_datasets_kwargs", open_datasets_kwargs)
    print("to_netcdf_kwargs", to_netcdf_kwargs)
    print("compression_options", compression_options)

    out_nc_files = []
    for i, dataset in enumerate(datasets):
=======
>>>>>>> b21cf780
        if compression_options is not None:
            to_netcdf_kwargs.setdefault(
                "engine", compression_options.pop("engine", "h5netcdf")
            )

        out_nc_files = []
        for i, dataset in enumerate(datasets):
            if compression_options is not None:
                to_netcdf_kwargs.update(
                    {
                        "encoding": {var: compression_options for var in dataset},
                    }
                )
            out_fname = f"{fname}_{i}.nc"
            dataset.to_netcdf(out_fname, **to_netcdf_kwargs)
            out_nc_files.append(out_fname)

    del dataset
    del datasets

    return out_nc_files<|MERGE_RESOLUTION|>--- conflicted
+++ resolved
@@ -30,19 +30,6 @@
         if compression_options == "default":
             compression_options = DEFAULT_COMPRESSION_OPTIONS
 
-<<<<<<< HEAD
-    if compression_options is not None:
-        to_netcdf_kwargs.setdefault(
-            "engine", compression_options.pop("engine", "h5netcdf")
-        )
-    print("open_datasets_kwargs", open_datasets_kwargs)
-    print("to_netcdf_kwargs", to_netcdf_kwargs)
-    print("compression_options", compression_options)
-
-    out_nc_files = []
-    for i, dataset in enumerate(datasets):
-=======
->>>>>>> b21cf780
         if compression_options is not None:
             to_netcdf_kwargs.setdefault(
                 "engine", compression_options.pop("engine", "h5netcdf")
