--- conflicted
+++ resolved
@@ -46,31 +46,11 @@
 ) -> list[str]:
     target_format = adaptor_tools.handle_data_format(target_format)
     post_processing_kwargs = config.get("post_processing_kwargs", {})
-<<<<<<< HEAD
-    # open_datasets_kwargs: dict[str, Any] = post_processing_kwargs.get(
-    #     "open_datasets_kwargs", {}
-    # )
-    # post_open_datasets_kwargs: dict[str, Any] = post_processing_kwargs.get(
-    #     "post_open_datasets_kwargs", {}
-    # )
-
-    # # Keywords specific to writing to the target format
-    # to_target_kwargs: dict[str, Any] = post_processing_kwargs.get(f"to_{target_format}_kwargs", {})
-=======
->>>>>>> 52a22f62
 
     convertor: None | Callable = CONVERTORS.get(target_format, None)
 
     if convertor is not None:
-<<<<<<< HEAD
-        return convertor(
-            result,
-            context=context,
-            **post_processing_kwargs
-        )
-=======
         return convertor(result, context=context, **post_processing_kwargs)
->>>>>>> 52a22f62
 
     else:
         message = (
@@ -253,13 +233,9 @@
     Can only accept a grib file, or list/dict of grib files as input.
     Converts to netCDF3 only.
     """
-<<<<<<< HEAD
-    command: str | list[str] = to_netcdf_legacy_kwargs.get("command", ["grib_to_netcdf", "-S", "param"])
-=======
     command: str | list[str] = to_netcdf_legacy_kwargs.get(
         "command", ["grib_to_netcdf", "-S", "param"]
     )
->>>>>>> 52a22f62
     filter_rules: str | None = to_netcdf_legacy_kwargs.get("filter", None)
 
     context.add_user_visible_error(
@@ -427,13 +403,9 @@
         context.add_stderr(message=message)
         raise RuntimeError(message)
 
-<<<<<<< HEAD
-    out_nc_files = xarray_dict_to_netcdf(datasets, context=context, to_netcdf_kwargs=to_netcdf_kwargs)
-=======
     out_nc_files = xarray_dict_to_netcdf(
         datasets, context=context, to_netcdf_kwargs=to_netcdf_kwargs
     )
->>>>>>> 52a22f62
 
     return out_nc_files
 
