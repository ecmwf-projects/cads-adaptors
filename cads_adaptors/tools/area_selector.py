import os
import time
from copy import deepcopy
from typing import Any, Callable, Type

import numpy as np
import xarray as xr
from earthkit.transforms import tools as eka_tools

from cads_adaptors.adaptors import Context
from cads_adaptors.exceptions import CdsFormatConversionError, InvalidRequest
from cads_adaptors.tools import adaptor_tools, convertors


def area_to_checked_dictionary(area: list[float | int]) -> dict[str, float | int]:
    north, east, south, west = area
    if north < south:
        south, north = north, south
    return {"north": north, "east": east, "south": south, "west": west}


def incompatible_area_error(
    dim_key: str,
    start: float | int,
    end: float | int,
    coord_range: list[float | int],
    context: Context = Context(),
    thisException: Type[Exception] = InvalidRequest,
) -> None:
    error_message = (
        "Your area selection is not compatible with this dataset.\n"
        f"Range selection for {dim_key}: [{start}, {end}].\n"
        f"Coord range from dataset: {coord_range}"
    )
    context.add_user_visible_error(error_message)
    raise thisException(error_message)


def points_inside_range(
    points: list[float | int],
    point_range: list[float | int],
    how: Callable[[list[bool]], bool] = any,
) -> bool:
    return how(
        [point >= point_range[0] and point <= point_range[1] for point in points]
    )


def wrap_longitudes(
    dim_key: str,
    start: float | int,
    end: float | int,
    coord_range: list[float | int],
    context: Context = Context(),
) -> list[slice]:
    start_in = deepcopy(start)
    end_in = deepcopy(end)

    start_shift_east = end_shift_east = False
    # Check if need to shift bbox east
    if start < coord_range[0] and start + 360 < coord_range[1]:
        start += 360
        start_shift_east = True
        if end < coord_range[0]:
            end += 360
            end_shift_east = True
        # Things have been shifted, check if at least one point is within range
        if not points_inside_range([start, end], coord_range, how=any):
            incompatible_area_error(dim_key, start_in, end_in, coord_range, context)

    if start_shift_east and end_shift_east:
        return [slice(start, end)]
    elif start_shift_east and not end_shift_east:
        return [slice(start, coord_range[-1]), slice(coord_range[0], end)]

    start_shift_west = end_shift_west = False
    # Check if need to shift bbox west
    if end > coord_range[1] and end - 360 > coord_range[0]:
        end -= 360
        end_shift_west = True
        if start > coord_range[1]:
            start -= 360
            start_shift_west = True
        # Things have been shifted, check if at least one point is within range
        if not points_inside_range([start, end], coord_range, how=any):
            incompatible_area_error(dim_key, start_in, end_in, coord_range, context)

    if start_shift_west and end_shift_west:
        return [slice(start, end)]
    elif end_shift_west and not start_shift_west:
        return [slice(start, coord_range[-1]), slice(coord_range[0], end)]

    return [slice(start, end)]


def get_dim_slices(
    ds: xr.Dataset,
    dim_key: str,
    start: float,
    end: float,
    context: Context = Context(),
    longitude: bool = False,
    precision: int = 2,
) -> list[slice]:
    da_coord = ds[dim_key]

    ascending = bool(da_coord[0] < da_coord[1])  # True = ascending, False = descending
    coord_del = (da_coord[1] - da_coord[0]).item()
    if ascending:
        coord_range = [
            np.round(da_coord[0].item() - coord_del / 2.0, precision),
            np.round(da_coord[-1].item() + coord_del / 2.0, precision),
        ]
    else:
        coord_range = [
            np.round(da_coord[-1].item() + coord_del / 2.0, precision),
            np.round(da_coord[0].item() - coord_del / 2.0, precision),
        ]

    if (
        # Requested range is within limits
        points_inside_range([start, end], coord_range, how=all)
        or
        # Requested range is encompasses limits
        (start <= coord_range[0] and end >= coord_range[1])
    ):
        if ascending:
            return [slice(start, end)]
        else:
            return [slice(end, start)]

    # If longitude, try wrapping:
    if longitude:
        return wrap_longitudes(dim_key, start, end, coord_range, context)

    # A final check that there is at least an overlap
    if not points_inside_range([start, end], coord_range):
        incompatible_area_error(dim_key, start, end, coord_range, context)

    return [slice(start, end)]


def area_selector(
    ds: xr.Dataset,
    area: list[float | int] | dict[str, float | int],
    context: Context = Context(),
    **kwargs: dict[str, Any],
) -> xr.Dataset:
    if isinstance(area, list):
        area = area_to_checked_dictionary(area)

    # Take a copy as they will be updated herein
    copied_kwargs = deepcopy(kwargs)

    spatial_info = eka_tools.get_spatial_info(
        ds,
        **{
            k: copied_kwargs.pop(k)
            for k in ["lat_key", "lon_key"]
            if k in copied_kwargs
        },
    )
    lon_key = spatial_info["lon_key"]
    lat_key = spatial_info["lat_key"]

    # Handle simple regular case:
    if spatial_info["regular"]:
        extra_kwargs: dict[str, Any] = {
            k: copied_kwargs.pop(k) for k in ["precision"] if k in copied_kwargs
        }
        # Longitudes could return multiple slice in cases where the area wraps the "other side"
        lon_slices = get_dim_slices(
            ds,
            lon_key,
            area["east"],
            area["west"],
            context,
            longitude=True,
            **extra_kwargs,
        )
        # We assume that latitudes won't be wrapped
        lat_slice = get_dim_slices(
            ds, lat_key, area["south"], area["north"], context, **extra_kwargs
        )[0]

        context.debug(f"lat_slice: {lat_slice}\nlon_slices: {lon_slices}")

        sub_selections = []
        for lon_slice in lon_slices:
            sel_kwargs: dict[str, Any] = {
                **copied_kwargs,  # Any remaining copied_kwargs are for the sel command
                spatial_info["lat_key"]: lat_slice,
                spatial_info["lon_key"]: lon_slice,
            }
            sub_selections.append(
                ds.sel(
                    **sel_kwargs,
                )
            )
        context.debug(f"selections: {sub_selections}")

        ds_area = xr.concat(
            sub_selections, dim=lon_key, data_vars="minimal", coords="minimal"
        )
        context.debug(f"ds_area: {ds_area}")

        # Ensure that there are no length zero dimensions
        for dim in [lat_key, lon_key]:
            if len(ds_area[dim]) == 0:
                message = (
                    f"Area selection resulted in a dataset with zero length dimension for: {dim}.\n"
                    "Please ensure that your area selection covers at least one point in the data."
                )
                context.add_user_visible_error(message)
                raise InvalidRequest(message)

        return ds_area

    else:
        context.add_user_visible_error(
            "Area selection not available for data projection"
        )
        raise NotImplementedError("Area selection not available for data projection")


def area_selector_path(
    infile: str,
    area: list[float | int] | dict[str, float | int],
    context: Context = Context(),
    out_format: str | None = None,
    target_dir: str | None = None,
    area_selector_kwargs: None | dict[str, Any] = None,
    open_datasets_kwargs: None | list[dict[str, Any]] | dict[str, Any] = None,
    **kwargs: dict[str, Any],
) -> list[str]:
    if isinstance(area, list):
        area = area_to_checked_dictionary(area)

<<<<<<< HEAD
    _area_selector_kwargs = deepcopy(area_selector_kwargs)
    precompute: bool = _area_selector_kwargs.pop("precompute", True)
=======
    # Initialise area_selector_kwargs if not provided
    if area_selector_kwargs is None:
        area_selector_kwargs = {}

    # Initialise open_datasets_kwargs if not provided
    if open_datasets_kwargs is None:
        open_datasets_kwargs = {}

>>>>>>> 66b7d33e
    # Deduce input format from infile
    in_ext = infile.split(".")[-1]
    in_format = adaptor_tools.handle_data_format(in_ext)
    if out_format is None:
        out_format = in_format

    # If target_dir not specified, then use the directory of the input file
    if target_dir is None:
        target_dir = os.path.dirname(infile)

    # Set decode_times to False to avoid any unnecessary issues with decoding time coordinates
    # Also set some auto-chunking
    if isinstance(open_datasets_kwargs, list):
        for _open_dataset_kwargs in open_datasets_kwargs:
            _open_dataset_kwargs.setdefault("decode_times", False)
            _open_dataset_kwargs.setdefault("chunks", -1)
    else:
        open_datasets_kwargs.setdefault("decode_times", False)
        open_datasets_kwargs.setdefault("chunks", -1)

    # open_kwargs =
    ds_dict = convertors.open_file_as_xarray_dictionary(
        infile,
        context=context,
        **{
            **kwargs,
            "open_datasets_kwargs": open_datasets_kwargs,
        },
    )

    ds_area_dict = {
        ".".join(
            [fname_tag, "area-subset"]
            + [str(area[a]) for a in ["north", "west", "south", "east"]]
        ): area_selector(ds, area=area, context=context, **_area_selector_kwargs)
        for fname_tag, ds in ds_dict.items()
    }

    # TODO: Consider using the write to file methods in convertors sub-module
    out_paths = []
    if out_format in ["nc", "netcdf"]:
        for fname_tag, ds_area in ds_area_dict.items():
            out_path = os.path.join(target_dir, f"{fname_tag}.nc")
            for var in ds_area.variables:
                ds_area[var].encoding.setdefault("_FillValue", None)
            # Need to compute before writing to disk as dask loses too many jobs
            if precompute:
                ds_area = ds_area.compute()
            ds_area.to_netcdf(out_path)
            out_paths.append(out_path)
    else:
        context.add_user_visible_error(
            f"Cannot write area selected data to {out_format}, writing to netcdf."
        )
        for fname_tag, ds_area in ds_area_dict.items():
            out_path = os.path.join(target_dir, f"{fname_tag}.nc")
            for var in ds_area.variables:
                ds_area[var].encoding.setdefault("_FillValue", None)
            if precompute:
                ds_area = ds_area.compute()
            ds_area.to_netcdf(out_path)
            out_paths.append(out_path)

    return out_paths


def area_selector_paths(
    paths: list[str],
    area: list[float | int] | dict[str, float | int],
    context: Context = Context(),
    **kwargs: Any,
) -> list[str]:
    time0 = time.time()
    total_filesize = 0
    # We try to select the area for all paths, if any fail we return the original paths
    out_paths = []
    for path in paths:
        try:
            out_paths += area_selector_path(path, area=area, context=context, **kwargs)
            total_filesize += os.path.getsize(path)
        except (NotImplementedError, CdsFormatConversionError):
            context.logger.debug(
                f"could not convert {path} to xarray; returning the original data"
            )
            out_paths.append(path)
    context.info(
        f"Area selection for {len(paths)} files complete"
        f"Total filesize: {total_filesize}, subset time: {time.time() - time0:.2f} seconds",
        delta_time=time.time() - time0,
        filesize=total_filesize,
    )
    return out_paths<|MERGE_RESOLUTION|>--- conflicted
+++ resolved
@@ -236,10 +236,6 @@
     if isinstance(area, list):
         area = area_to_checked_dictionary(area)
 
-<<<<<<< HEAD
-    _area_selector_kwargs = deepcopy(area_selector_kwargs)
-    precompute: bool = _area_selector_kwargs.pop("precompute", True)
-=======
     # Initialise area_selector_kwargs if not provided
     if area_selector_kwargs is None:
         area_selector_kwargs = {}
@@ -248,7 +244,10 @@
     if open_datasets_kwargs is None:
         open_datasets_kwargs = {}
 
->>>>>>> 66b7d33e
+    # Preserve the original area_selector_kwargs and extract precompute
+    _area_selector_kwargs = deepcopy(area_selector_kwargs)
+    precompute: bool = _area_selector_kwargs.pop("precompute", True)
+
     # Deduce input format from infile
     in_ext = infile.split(".")[-1]
     in_format = adaptor_tools.handle_data_format(in_ext)
