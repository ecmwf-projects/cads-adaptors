import itertools
import math
from typing import Any

from . import constraints

EXCLUDED_WIDGETS = [
    "GeographicExtentWidget",
<<<<<<< HEAD
    "DateRangeWidget",
    "UnknownWidget",
    "FreeEditionWidget",
    "ExclusiveGroupWidget",
=======
    "UnknownWidget",
>>>>>>> 82cab5ed
]

# TODO: Handle DateRangeWidget
# , "DateRangeWidget"]


def ensure_set(input_item):
    if not isinstance(input_item, set):
        if isinstance(input_item, (list, tuple)):
            return set(input_item)
        else:
            return {input_item}
    return input_item


def compute_combinations(d: dict[str, set[str]]) -> list[dict[str, str]]:
    if not d:
        return []
    keys, values = zip(*d.items())
    return [dict(zip(keys, v)) for v in itertools.product(*values)]


def remove_duplicates(found: list[dict[str, set[str]]]) -> list[dict[str, str]]:
    combinations: list[dict[str, str]] = []
    for d in found:
        combinations += compute_combinations(d)
    print(combinations)
    granules = {tuple(combination.items()) for combination in combinations}
    return [dict(granule) for granule in granules]


def count_combinations(
    found: list[dict[str, set[str]]],
    selected_but_always_valid: list[str] = [],
    weighted_keys: dict[str, int] = dict(),
    weighted_values: dict[str, dict[str, int]] = dict(),
) -> int:  # TODO: integer is not strictly required
    granules = remove_duplicates(found)
    print(granules)
    if len(weighted_values) > 0:
        n_granules = 0
        for granule in granules:
            w_granule = 1
            for key, w_values in weighted_values.items():
                if key in granule or key in selected_but_always_valid:
                    for value, weight in w_values.items():
                        if value == granule[key]:
                            w_granule *= weight
            n_granules += w_granule
    else:
        n_granules = len(granules)

    if n_granules:
        for key, weight in weighted_keys.items():
            values = [granule[key] for granule in granules if key in granule]
            unique_values = set(values)
            n_unique_values = len(unique_values)
            # Factor to account for fact that not all granules will have the weighted keys
            included_factor = len(values) / len(granules)
            # Need to subtract 1 from weight as weight=1 is accounted for in initial estimate
            # n_granules += n_granules * (int(n_unique_values * (weight-1) * included_factor)-1)
            # Equivalent to above, but simplified:
            n_granules *= int(n_unique_values * included_factor * (weight - 1))

    return n_granules


def estimate_granules(
    form_key_values: dict[str, set[Any]],
    selection: dict[str, set[str]],
    _constraints: list[dict[str, set[str]]],
    weighted_keys: dict[str, int] = dict(),  # Mapping of widget key to weight
    weighted_values: dict[
        str, dict[str, int]
    ] = dict(),  # Mapping of widget key to values-weights
    safe: bool = True,
) -> int:
    # If no constraints, 
    if len(_constraints)>0:
        # Ensure contraints are sets
        _constraints = [
            {k: set(v) for k, v in constraint.items()} for constraint in _constraints
        ]
        constraint_keys = constraints.get_keys(_constraints)
        always_valid = constraints.get_always_valid_params(form_key_values, constraint_keys)
        selected_but_always_valid = {
            k: v for k, v in selection.items() if k in always_valid
        }
        selected_constrained = {
            k: v for k, v in selection.items() if k not in always_valid.keys()
        }
        found = []
        # Apply constraints prior to ensure real cost is calculated
        for constraint in _constraints:
            intersection = {}
            ok = True
            for key, values in constraint.items():
                if key in selected_constrained.keys():
                    common = values.intersection(selected_constrained[key])
                    if common:
                        intersection.update({key: common})
                    else:
                        ok = False
                        break
                else:
                    ok = False
                    break
            if ok:
                if intersection not in found:
                    found.append(intersection)
    else:
        selected_but_always_valid = selection
        found = [selection]
    always_valid_multiplier = math.prod(map(len, selected_but_always_valid.values()))
    if safe:
        n_granules = count_combinations(
            found, list(selected_but_always_valid), weighted_keys, weighted_values
        )
        return (n_granules) * max(1, always_valid_multiplier)
    else:
        return sum([math.prod([len(e) for e in d.values()]) for d in found]) * max(
            1, always_valid_multiplier
        )


def estimate_size(
    form: list[dict[str, Any]] | dict[str, Any] | None,
    selection: dict[str, set[str]],
    _constraints: list[dict[str, set[str]]],
    ignore_keys: list[str] = [],
    weight: int = 1,
    weighted_keys: dict = {},
    weighted_values: dict = {},
    safe: bool = True,
    **kwargs,
) -> int:
    ignore_keys += get_excluded_keys(form)

    form_key_values = constraints.parse_form(form)

    # Build selection for calculating costs, any missing fields are filled with a DUMMY value,
    #  This may be problematic for DateRangeWidget
    this_selection: dict[str, set[str]] = {
        widget: ensure_set(selection.get(widget, list(values)[0]))
        for widget, values in form_key_values.items()
        if widget not in ignore_keys
    }

    print(this_selection)

    return (
        estimate_granules(
            form_key_values,
            this_selection,
            _constraints,
            weighted_keys=weighted_keys,
            weighted_values=weighted_values,
            safe=safe,
            **kwargs,
        )
        * weight
    )


def get_excluded_keys(
    form: list[dict[str, Any]] | dict[str, Any] | None,
) -> list[str]:
    if form is None:
        form = []
    if not isinstance(form, list):
        form = [form]
    excluded_keys = []
    for widget in form:
        if widget.get("type", "UnknownWidget") in EXCLUDED_WIDGETS:
            excluded_keys.append(widget["name"])
    return excluded_keys


def estimate_number_of_fields(
    form: list[dict[str, Any]] | dict[str, Any] | None,
    request: dict[str, dict[str, Any]],
) -> int:
    excluded_variables = get_excluded_keys(form)
    selection = request["inputs"]
    number_of_values = []
    for variable_id, variable_value in selection.items():
        if isinstance(variable_value, set):
            variable_value = list(variable_value)
        if not isinstance(variable_value, (list, tuple)):
            variable_value = [
                variable_value,
            ]
        if variable_id not in excluded_variables:
            number_of_values.append(len(variable_value))
    number_of_fields = math.prod(number_of_values)
    return number_of_fields<|MERGE_RESOLUTION|>--- conflicted
+++ resolved
@@ -6,14 +6,7 @@
 
 EXCLUDED_WIDGETS = [
     "GeographicExtentWidget",
-<<<<<<< HEAD
-    "DateRangeWidget",
     "UnknownWidget",
-    "FreeEditionWidget",
-    "ExclusiveGroupWidget",
-=======
-    "UnknownWidget",
->>>>>>> 82cab5ed
 ]
 
 # TODO: Handle DateRangeWidget
