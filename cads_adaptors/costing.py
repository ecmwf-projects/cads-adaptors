import itertools
import math
from typing import Any
from cads_adaptors import Context

from . import constraints

EXCLUDED_WIDGETS = ["GeographicExtentWidget", "UnknownWidget"]

# TODO: Handle DateRangeWidget
# , "DateRangeWidget"]


def compute_combinations(d: dict[str, set[str]]) -> list[dict[str, str]]:
    if not d:
        return []
    keys, values = zip(*d.items())
    return [dict(zip(keys, v)) for v in itertools.product(*values)]


def remove_duplicates(found: list[dict[str, set[str]]]) -> list[dict[str, str]]:
    combinations: list[dict[str, str]] = []
    for d in found:
        combinations += compute_combinations(d)
    granules = {tuple(combination.items()) for combination in combinations}
    return [dict(granule) for granule in granules]


def count_combinations(
    found: list[dict[str, set[str]]],
    selected_but_always_valid: list[str] = [],
    weighted_keys: dict[str, int] = dict(),
<<<<<<< HEAD
    weighted_values: dict[str, dict[str, int]] = dict()
=======
    weighted_values: dict[str, dict[str, int]] = dict(),
>>>>>>> c02177a0
) -> int:  # TODO: integer is not strictly required
    granules = remove_duplicates(found)
    if len(weighted_values) > 0:
        n_granules = 0
        for granule in granules:
            w_granule = 1
            for key, w_values in weighted_values.items():
                if key in granule or key in selected_but_always_valid:
                    for value, weight in w_values.items():
                        if value == granule[key]:
                            w_granule *= weight
            n_granules += w_granule
    else:
        n_granules = len(granules)

    for key, weight in weighted_keys.items():
        values = [granule[key] for granule in granules if key in granule]
        unique_values = set(values)
        n_unique_values = len(unique_values)
        # Factor to account for fact that not all granules will have the weighted keys
        included_factor = len(values) / len(granules)
        # Need to subtract 1 from weight as weight=1 is accounted for in initial estimate
        # n_granules += n_granules * (int(n_unique_values * (weight-1) * included_factor)-1)
        # Equivalent to above, but simplified:
        n_granules *= int(n_unique_values * included_factor * (weight - 1))

    return n_granules


def estimate_granules(
    form_key_values: dict[str, set[Any]],
    selection: dict[str, set[str]],
    _constraints: list[dict[str, set[str]]],
    weighted_keys: dict[str, int] = dict(),  # Mapping of widget key to weight
    weighted_values: dict[
        str, dict[str, int]
    ] = dict(),  # Mapping of widget key to values-weights
<<<<<<< HEAD
    safe: bool = True
) -> int:
    # Ensure contraints are sets
    _constraints = [{k:set(v) for k,v in constraint.items()} for constraint in _constraints]
=======
    safe: bool = True,
) -> int:
    # Ensure contraints are sets
    _constraints = [
        {k: set(v) for k, v in constraint.items()} for constraint in _constraints
    ]
>>>>>>> c02177a0
    constraint_keys = constraints.get_keys(_constraints)
    always_valid = constraints.get_always_valid_params(form_key_values, constraint_keys)
    selected_but_always_valid = {
        k: v for k, v in selection.items() if k in always_valid
    }
    always_valid_multiplier = math.prod(map(len, selected_but_always_valid.values()))
    selected_constrained = {
        k: v for k, v in selection.items() if k not in always_valid.keys()
    }
    found = []
    # Apply constraints prior to ensure real cost is calculated
    for constraint in _constraints:
        intersection = {}
        ok = True
        for key, values in constraint.items():
            if key in selected_constrained.keys():
                common = values.intersection(selected_constrained[key])
                if common:
                    intersection.update({key: common})
                else:
                    ok = False
                    break
            else:
                ok = False
                break
        if ok:
            if intersection not in found:
                found.append(intersection)
    if safe:
        n_granules = count_combinations(
            found, list(selected_but_always_valid), weighted_keys, weighted_values
        )
        return (n_granules) * max(1, always_valid_multiplier)
    else:
        return sum([math.prod([len(e) for e in d.values()]) for d in found]) * max(
            1, always_valid_multiplier
        )


def estimate_size(
    form: list[dict[str, Any]] | dict[str, Any] | None,
    selection: dict[str, set[str]],
    _constraints: list[dict[str, set[str]]],
    ignore_keys: list[str] = [],
    weight: int = 1,
    weighted_keys: dict = {},
    weighted_values: dict = {},
    safe: bool = True,
    **kwargs,
) -> int:
    ignore_keys += get_excluded_keys(form)

    this_selection: dict[str, set[str]] = {
        k: v for k, v in selection.items() if k not in ignore_keys
    }

    form_key_values = constraints.parse_form(form)

    return (
        estimate_granules(
            form_key_values,
            this_selection,
            _constraints,
            weighted_keys=weighted_keys,
            weighted_values=weighted_values,
            safe=safe,
<<<<<<< HEAD
            **kwargs
=======
            **kwargs,
>>>>>>> c02177a0
        )
        * weight
    )


def get_excluded_keys(
    form: list[dict[str, Any]] | dict[str, Any] | None,
) -> list[str]:
    if form is None:
        form = []
    if not isinstance(form, list):
        form = [form]
    excluded_keys = []
    for widget in form:
        if widget.get("type", "UnknownWidget") in EXCLUDED_WIDGETS:
            excluded_keys.append(widget["name"])
    return excluded_keys


def estimate_number_of_fields(
    form: list[dict[str, Any]] | dict[str, Any] | None,
    request: dict[str, dict[str, Any]],
) -> int:
    excluded_variables = get_excluded_keys(form)
    selection = request["inputs"]
    number_of_values = []
    for variable_id, variable_value in selection.items():
        if isinstance(variable_value, set):
            variable_value = list(variable_value)
        if not isinstance(variable_value, (list, tuple)):
            variable_value = [
                variable_value,
            ]
        if variable_id not in excluded_variables:
            number_of_values.append(len(variable_value))
    number_of_fields = math.prod(number_of_values)
    return number_of_fields<|MERGE_RESOLUTION|>--- conflicted
+++ resolved
@@ -30,11 +30,7 @@
     found: list[dict[str, set[str]]],
     selected_but_always_valid: list[str] = [],
     weighted_keys: dict[str, int] = dict(),
-<<<<<<< HEAD
-    weighted_values: dict[str, dict[str, int]] = dict()
-=======
     weighted_values: dict[str, dict[str, int]] = dict(),
->>>>>>> c02177a0
 ) -> int:  # TODO: integer is not strictly required
     granules = remove_duplicates(found)
     if len(weighted_values) > 0:
@@ -72,19 +68,12 @@
     weighted_values: dict[
         str, dict[str, int]
     ] = dict(),  # Mapping of widget key to values-weights
-<<<<<<< HEAD
-    safe: bool = True
-) -> int:
-    # Ensure contraints are sets
-    _constraints = [{k:set(v) for k,v in constraint.items()} for constraint in _constraints]
-=======
     safe: bool = True,
 ) -> int:
     # Ensure contraints are sets
     _constraints = [
         {k: set(v) for k, v in constraint.items()} for constraint in _constraints
     ]
->>>>>>> c02177a0
     constraint_keys = constraints.get_keys(_constraints)
     always_valid = constraints.get_always_valid_params(form_key_values, constraint_keys)
     selected_but_always_valid = {
@@ -151,11 +140,7 @@
             weighted_keys=weighted_keys,
             weighted_values=weighted_values,
             safe=safe,
-<<<<<<< HEAD
-            **kwargs
-=======
             **kwargs,
->>>>>>> c02177a0
         )
         * weight
     )
