--- conflicted
+++ resolved
@@ -221,11 +221,7 @@
             selected_widget_type = selected_widget_description.get("type", "UNKNOWN_WIDGET_TYPE")
             if selected_widget_name in constraint:
                 constraint_is_intersected = False
-<<<<<<< HEAD
-                if selected_widget_name == "date":
-=======
                 if selected_widget_type == "DateRangeWidget":
->>>>>>> 23b048f5
                     assert (
                         len(selected_widget_options) == 1
                     ), "More than one selected date range!"
