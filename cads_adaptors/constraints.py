"""Main module of the request-constraints API."""

import copy
import itertools
import re
from typing import Any

from datetimerange import DateTimeRange

from . import adaptors, exceptions, translators


def get_unsupported_vars(
    ogc_form: list[dict[str, Any]] | dict[str, Any] | None,
) -> list[str]:
    if ogc_form is None:
        ogc_form = []
    if not isinstance(ogc_form, list):
        ogc_form = [ogc_form]
    unsupported_vars = []
    for schema in ogc_form:
        if schema["type"] not in translators.SCHEMA_TRANSLATORS:
            unsupported_vars.append(schema["name"])
    return unsupported_vars


def remove_unsupported_vars(
    constraints: list[dict[str, set[Any]]], unsupported_vars: list[str]
) -> list[dict[str, set[Any]]]:
    return [
        {k: v for k, v in constraint.items() if k not in unsupported_vars}
        for constraint in constraints
    ]


def ensure_sequence(v: Any) -> list[Any] | tuple[Any]:
    if not isinstance(v, list | tuple):
        v = [v]
    return v  # type: ignore


def parse_constraints(
    constraints: list[dict[str, Any]] | dict[str, Any] | None,
) -> list[dict[str, set[Any]]]:
    """
    Parse constraints for a given dataset. Convert dict[str, list[Any]] into dict[str, Set[Any]].

    :param constraints: constraints in JSON format
    :type: list[dict[str, list[Any]]]

    :rtype: list[dict[str, set[Any]]]:
    :return: list of dict[str, set[Any]] containing all constraints
    for a given dataset.

    """
    if constraints is None:
        constraints = []
    if not isinstance(constraints, list):
        constraints = [constraints]
    result = []
    for combination in constraints:
        parsed_combination = {}
        for field_name, field_values in combination.items():
            parsed_combination[field_name] = set(ensure_sequence(field_values))
        result.append(parsed_combination)
    return result


def parse_selection(
    selection: dict[str, list[Any] | str], unsupported_vars: list[str] = []
) -> dict[str, set[Any]]:
    """
    Parse current selection and convert dict[str, list[Any]] into dict[str, set[Any]].

    :param selection: a dictionary containing the current selection
    :type: dict[str, list[Any]]
    :param unsupported_vars: list of variables not supported
    :type: list[str]

    :rtype: dict[str, set[Any]]:
    :return: a dict[str, set[Any]] containing the current selection.
    """
    result = {}
    for field_name, field_values in selection.items():
        if field_name not in unsupported_vars:
            result[field_name] = set(ensure_sequence(field_values))
    return result


def apply_constraints(
    form: dict[str, set[Any]],
    selection: dict[str, set[Any]],
    constraints: list[dict[str, set[Any]]],
    widget_types: dict[str, str] = dict(),
) -> dict[str, list[Any]]:
    """
    Apply dataset constraints to the current selection.

    :param form: a dictionary of all selectable values
    grouped by field name
    :param constraints: a list of all constraints
    :param selection: a dictionary containing the current selection
    :return: a dictionary containing all values that should be left
    active for selection, in JSON format
    """
    constraint_keys = get_keys(constraints)
    always_valid = get_always_valid_params(form, constraint_keys)

    form = copy.deepcopy(form)
    selection = copy.deepcopy(selection)
    for key in form.copy():
        if key not in constraint_keys:
            form.pop(key, None)
            selection.pop(key, None)
    result = apply_constraints_in_old_cds_fashion(
        form, selection, constraints, widget_types=widget_types
    )
    result.update(format_to_json(always_valid))

    return result


def get_possible_values(
    form: dict[str, set[Any]],
    selection: dict[str, set[Any]],
    constraints: list[dict[str, set[Any]]],
) -> dict[str, set[Any]]:
    """
    Get possible values given the current selection.

    Works only for enumerated fields, i.e. fields with values
    that must be selected one by one (no ranges).
    Checks the current selection against all constraints.
    A combination is valid if every field contains
    at least one value from the current selection.
    If a combination is valid, its values are added to the pool
    of valid values (i.e. those that can still be selected without
    running into an invalid request).

    :param form: a dict of all selectable fields and values
    e.g. form = {
        "level": {"500", "850", "1000"},
        "param": {"Z", "T"},
        "step": {"24", "36", "48"},
        "number": {"1", "2", "3"}
    }
    :type: dict[str, set[Any]]:

    :param constraints: a list of dictionaries representing
    all constraints for a specific dataset
    e.g. constraints = [
        {"level": {"500"}, "param": {"Z", "T"}, "step": {"24", "36", "48"}},
        {"level": {"1000"}, "param": {"Z"}, "step": {"24", "48"}},
        {"level": {"850"}, "param": {"T"}, "step": {"36", "48"}},
    ]
    :type: list[dict[str, set[Any]]]:

    :param selection: a dictionary containing the current selection
    e.g. selection = {
        "param": {"T"},
        "level": {"850", "500"},
        "step": {"36"}
    }
    :type: dict[str, set[Any]]:

    :rtype: dict[str, set[Any]]
    :return: a dictionary containing all possible values given the current selection
    e.g.
    {'level': {'500', '850'}, 'param': {'T', 'Z'}, 'step': {'24', '36', '48'}}

    """
    result: dict[str, set[Any]] = {key: set() for key in form}
    for combination in constraints:
        ok = True
        for field_name, selected_values in selection.items():
            if field_name in combination.keys():
                if len(selected_values & combination[field_name]) == 0:
                    ok = False
                    break
            elif field_name in form.keys():
                ok = False
                break
            else:
                raise exceptions.ParameterError(f"invalid param '{field_name}'")
        if ok:
            for field_name, valid_values in combination.items():
                result[field_name] |= set(valid_values)

    return result


def get_clean_selection(selection: dict[str, set[Any]]):
    clean_selection = selection.copy()
    NOT_INTERESTING_SELECTION = ["location_x", "location_y"]
    for k in NOT_INTERESTING_SELECTION:
        clean_selection.pop(k, None)
    return clean_selection


def apply_constraints_in_old_cds_fashion(
    form: dict[str, set[Any]],
    selection: dict[str, set[Any]],
    constraints: list[dict[str, set[Any]]],
    widget_types: dict[str, str] = dict(),
) -> dict[str, list[Any]]:
    result: dict[str, set[Any]] = {}

    daterange_widgets = [k for k, v in widget_types.items() if v == "DateRangeWidget"]
    selected_daterange_widgets = [k for k in daterange_widgets if k in list(selection)]
    is_daterange_selection_empty = [
        selection[k] == {""} for k in selected_daterange_widgets
    ]

    if len(selection) == 0 or (
        len(daterange_widgets) > 0
        and len(daterange_widgets) == len(selected_daterange_widgets)
        and all(is_daterange_selection_empty)
    ):
        return format_to_json(form)

    clean_selection = get_clean_selection(selection)

    for constraint in constraints:
        # the per-selected-widget result is the union of:
        # - all constraints containing the selected widget with at least one
        #   value/option in common with the selected values/options (Category 1)
        # - all constraints NOT containing the selected widget (Category 2)

        # loop over the widgets in the selection
        # as a general rule, a widget cannot decide for itself (but only for others)
        # only other widgets can enable/disable options/values in the "current" widget
        per_constraint_result: dict[str, dict[str, set[Any]]] = {}
        for selected_widget_name, selected_widget_options in clean_selection.items():
            selected_widget_type = widget_types.get(
                selected_widget_name, "UNKNOWN_WIDGET_TYPE"
            )
            if selected_widget_name in constraint:
                constraint_is_intersected = False
                if selected_widget_type == "DateRangeWidget":
                    assert (
                        len(selected_widget_options) == 1
                    ), "More than one selected date range!"
                    selected_range = gen_time_range_from_string(
                        next(iter(selected_widget_options))
                    )
                    valid_ranges = [
                        gen_time_range_from_string(valid_range)
                        for valid_range in constraint[selected_widget_name]
                    ]
                    if temporal_intersection_between(selected_range, valid_ranges):
                        constraint_is_intersected = True
                else:
                    constraint_selection_intersection = (
                        selected_widget_options & constraint[selected_widget_name]
                    )
                    if len(constraint_selection_intersection):
                        constraint_is_intersected = True
                if constraint_is_intersected:
                    # factoring in Category 1 constraints
                    if selected_widget_name not in per_constraint_result:
                        per_constraint_result[selected_widget_name] = {}
                        for widget_name in form:
                            if widget_name != selected_widget_name:
                                per_constraint_result[selected_widget_name][
                                    widget_name
                                ] = set()
                    for widget_name, widget_options in constraint.items():
                        if widget_name != selected_widget_name:
                            if (
                                widget_name
                                in per_constraint_result[selected_widget_name]
                            ):
                                per_constraint_result[selected_widget_name][
                                    widget_name
                                ] |= set(widget_options)
                            else:
                                per_constraint_result[selected_widget_name][
                                    widget_name
                                ] = set(widget_options)
            elif selected_widget_name in form.keys():
                # factoring in Category 2 constraints
                if selected_widget_name not in per_constraint_result:
                    per_constraint_result[selected_widget_name] = {}
                    for widget_name in form:
                        if widget_name != selected_widget_name:
                            per_constraint_result[selected_widget_name][widget_name] = (
                                set()
                            )
                for widget_name, widget_options in constraint.items():
                    if widget_name in per_constraint_result[selected_widget_name]:
                        per_constraint_result[selected_widget_name][widget_name] |= set(
                            widget_options
                        )
                    else:
                        per_constraint_result[selected_widget_name][widget_name] = set(
                            widget_options
                        )
            else:
                raise exceptions.ParameterError(
                    f"invalid param '{selected_widget_name}'"
                )

        for widget_name in form:
            per_constraint_result_agg: set[Any] = set()
            for selected_widget_name in clean_selection:
                if widget_name != selected_widget_name:
                    if selected_widget_name in per_constraint_result:
                        if per_constraint_result_agg:
                            per_constraint_result_agg &= per_constraint_result[
                                selected_widget_name
                            ][widget_name]
                        else:
                            per_constraint_result_agg = per_constraint_result[
                                selected_widget_name
                            ][widget_name]
                    else:
                        per_constraint_result_agg = set()
                        break
            if widget_name in result:
                result[widget_name] |= per_constraint_result_agg
            else:
                result[widget_name] = per_constraint_result_agg

    for widget_name in form:
        if widget_name not in result:
            result[widget_name] = set()

    # as a general rule, a widget cannot decide for itself (but only for others)
    # only other widgets can enable/disable options/values in the "current" widget
    # when the selection contains only one widget, we need to enable all options for that widget
    # (as an exception from the general rule)
    if len(clean_selection) == 1:
        only_widget_in_selection = next(iter(clean_selection))
        result[only_widget_in_selection] = form[only_widget_in_selection]

    return format_to_json(result)


def format_to_json(result: dict[str, set[Any]]) -> dict[str, list[Any]]:
    """
    Convert dict[str, set[Any]] into dict[str, list[Any]].

    :param result: dict[str, set[Any]] containing a possible form state
    :type: dict[str, set[Any]]:

    :rtype: dict[str, list[Any]]
    :return: the same values in dict[str, list[Any]] format

    """
    return {k: sorted(v) for (k, v) in result.items()}


def get_form_state(
    form: dict[str, set[Any]],
    selection: dict[str, set[Any]],
    constraints: list[dict[str, set[Any]]],
) -> dict[str, set[Any]]:
    """
    Call get_possible_values() once for each key in form.

    :param form: a dict of all selectable fields and values
    e.g. form = {
        "level": {"500", "850", "1000"},
        "param": {"Z", "T"},
        "step": {"24", "36", "48"},
        "number": {"1", "2", "3"}
    }
    :type: dict[str, set[Any]]:

    :param constraints: a list of dictionaries representing
    all constraints for a specific dataset
    e.g. constraints = [
        {"level": {"500"}, "param": {"Z", "T"}, "step": {"24", "36", "48"}},
        {"level": {"1000"}, "param": {"Z"}, "step": {"24", "48"}},
        {"level": {"850"}, "param": {"T"}, "step": {"36", "48"}},
    ]
    :type: list[dict[str, set[Any]]]:

    :param selection: a dictionary containing the current selection
    e.g. selection = {
        "param": {"T"},
        "level": {"850", "500"},
        "step": {"36"}
    }
    :type: dict[str, set[Any]]:

    :rtype: dict[str, set[Any]]
    :return: a dictionary containing all form values to be left active given the current selection

    e.g.
    {'level': {'500', '850'}, 'param': {'T', 'Z'}, 'step': {'24', '36', '48'}}

    """
    result: dict[str, set[Any]] = {key: set() for key in form}

    for key in form:
        sub_selection = selection.copy()
        if key in sub_selection:
            sub_selection.pop(key)
        sub_results = get_possible_values(form, sub_selection, constraints)
        result[key] = sub_results.setdefault(key, set())
    return result


def get_always_valid_params(
    form: dict[str, set[Any]],
    constraint_keys: set[str],
) -> dict[str, set[Any]]:
    """
    Get always valid field and values.

    :param form: a dict of all selectable fields and values
    e.g. form = {
        "level": {"500", "850", "1000"},
        "param": {"Z", "T"},
        "step": {"24", "36", "48"},
        "number": {"1", "2", "3"}
    }
    :type: dict[str, set[Any]]:

    :param constraint_keys: a set of strings representing all constraints keys for a specific dataset
    e.g. constraints = [
        {"level": {"500"}, "param": {"Z", "T"}, "step": {"24", "36", "48"}},
        {"level": {"1000"}, "param": {"Z"}, "step": {"24", "48"}},
        {"level": {"850"}, "param": {"T"}, "step": {"36", "48"}},
    ]
    :type: list[dict[str, set[Any]]]:

    :rtype: dict[str, set[Any]]
    :return: A dictionary containing fields and values that are not constrained (i.e. they are always valid)

    """
    result: dict[str, set[Any]] = {}
    for field_name, field_values in form.items():
        if field_name not in constraint_keys:
            result.setdefault(field_name, field_values)
    return result


def parse_form(cds_form: list[Any] | dict[str, Any] | None) -> dict[str, set[Any]]:
    """
    Parse the form for a given dataset extracting the information on the possible selections.
    :param raw_form: a dictionary containing
    all possible selections in JSON format
    :type: dict[str, list[Any]]
    :rtype: dict[str, set[Any]]:
    :return: a dict[str, set[Any]] containing all possible selections.
    """
    if cds_form is None:
        cds_form = list()
    ogc_form = translators.translate_cds_form(cds_form)
    form = {}
    for field_name in ogc_form:
        try:
            if ogc_form[field_name]["schema_"]["type"] == "array":
                if ogc_form[field_name]["schema_"]["items"].get("enum"):
                    form[field_name] = set(
                        ogc_form[field_name]["schema_"]["items"]["enum"]
                    )
                else:
                    handled = False
                    if ogc_form[field_name]["schema_"].get("default", None):
                        if ogc_form[field_name]["schema_"]["default"].get(
                            "minStart", None
                        ) and ogc_form[field_name]["schema_"]["default"].get(
                            "maxEnd", None
                        ):
                            minStart = ogc_form[field_name]["schema_"]["default"][
                                "minStart"
                            ]
                            maxEnd = ogc_form[field_name]["schema_"]["default"][
                                "maxEnd"
                            ]
                            form[field_name] = set([f"{minStart}/{maxEnd}"])
                            handled = True
                    if not handled:
                        # FIXME: temporarely fix for making constraints working from UI
                        form[field_name] = set()  # type: ignore
            else:
                form[field_name] = set(ogc_form[field_name]["schema_"]["enum"])
        except KeyError:
            pass
    return form


def validate_constraints(
    cds_form: list[dict[str, Any]] | dict[str, Any] | None,
    request: adaptors.Request,
    constraints: list[dict[str, Any]] | dict[str, Any] | None,
) -> dict[str, list[str]]:
    parsed_form = parse_form(cds_form)
    unsupported_vars = get_unsupported_vars(cds_form)
    constraints = parse_constraints(constraints)
    constraints = remove_unsupported_vars(constraints, unsupported_vars)
    selection = parse_selection(request, unsupported_vars)
    # The following 2 cases should not happen, but they have ben typescript, so need to include safeguard
    if isinstance(cds_form, dict):
        cds_form = [cds_form]
    elif cds_form is None:
        cds_form = list([])
    widget_types: dict[str, Any] = {
        widget.get("name", "unknown_widget"): widget["type"]
        for widget in cds_form
        if "type" in widget
    }

    return apply_constraints(
        parsed_form, selection, constraints, widget_types=widget_types
    )


def get_keys(constraints: list[dict[str, Any]]) -> set[str]:
    keys = set()
    for constraint in constraints:
        keys |= set(constraint.keys())
    return keys


def get_temporal_intersection(
    selected_ranges: list[DateTimeRange], valid_ranges: list[DateTimeRange]
) -> list[str]:
    intersections = []
    for selected_range in selected_ranges:
        for valid_range in valid_ranges:
            intersection = selected_range.intersection(valid_range)
            if intersection.is_valid_timerange():
                intersection.start_time_format = "%Y-%m-%d"
                intersection.end_time_format = "%Y-%m-%d"
                intersection.separator = "/"
                intersections.append(str(intersection))
    return intersections


def temporal_intersection_between(
    selected: DateTimeRange, ranges: list[DateTimeRange]
) -> bool:
    for valid in ranges:
        if selected.intersection(valid).is_valid_timerange():
            return True
    return False


def gen_time_range_from_string(string: str) -> DateTimeRange:
    dates = re.split("[;/]", string)
    if len(dates) == 1:
        dates *= 2
    time_range = DateTimeRange(dates[0], dates[1])
    time_range.start_time_format = "%Y-%m-%d"
    time_range.end_time_format = "%Y-%m-%d"
    time_range.separator = "/"
    if time_range.is_valid_timerange():
        return time_range
    else:
        raise ValueError("Start date must be before end date")


def legacy_intersect_constraints(
    request: dict[str, Any],
    constraints: list[dict[str, Any]] | dict[str, Any] | None,
    context: adaptors.Context = adaptors.Context(),
) -> list[dict[str, list[Any]]]:
    """
    'Constrain' a request by intersecting it with the constraints.

    The result is a list of requests all together covering all of the
    available data requested, but none of the unavailable data.

    We do this by intersection the request with each constraint in turn,
    emitting a request if the intersection is non-empty.

    For instance, given the constraints below:

        {
            'day' : [ '21', '29' ],
            'month' : [ '12' ],
            'region' : [ 'northern_hemisphere' ],
            'variable' : [ 'sea_ice_concentration' ],
            'year' : [ '1981', '1983' ]
        },

        {
            'day' : [ '19', '20' ],
            'month' : [ '12' ],
            'region' : [ 'south_hemisphere' ],
            'variable' : [ 'sea_ice_concentration' ],
            'year': [ '1981', '1983' ]
        },

        {
            'day' : [ '25' ],
            'month' : [ '12' ],
            'region' : [ 'northern_hemisphere', 'south_hemisphere' ],
            'variable' : [ 'sea_ice_concentration' ],
            'year': [ '1982', '1983', '1984' ]
        }

    ,and the request:

    {

        'day' : [ '20', '21', '25' ],
        'month' : [ '12' ],
        'region' : [ 'south_hemisphere' ],
        'variable' : [ 'sea_ice_concentration' ],
        'year' : [ '1982', '1983' ],
        'format' : [ 'zip' ]

    }

    , the following will happen:

        - The comparison with the first contraint will return nothing, because
        'region' in the request does not math 'region' in the constraint.

        - The comparison with the second constraint will return:

            {
                'year': ['1983'],
                'variable': ['sea_ice_concentration'],
                'day': ['20'],
                'month': ['12'],
                'region': ['south_hemisphere'],
                'format': ['zip']
            }

        - The comparison with the third constraint will return:

            {
                'year': ['1982', '1983'],
                'variable': ['sea_ice_concentration'],
                'day': ['25'],
                'month': ['12'],
                'region': ['south_hemisphere'],
                'format': ['zip']
            }

    """
    if constraints is None or len(constraints) == 0:
        return [request]
    requests = []
    constraints = parse_constraints(constraints)
    constrained_fields = set(itertools.chain.from_iterable(constraints))

    # We need to know which fields in the request are constrained fields
    # and which are unconstrained fields.
    #
    # Unconstrained fields should be ignored during constraints processing
    # and simply passed through.
    request_fields = request.keys()
    unconstrained_fields = request_fields - constrained_fields

    for constraint in constraints:
        # There may be constrained fields used in the request that
        # are not used in this particular constraint.
        #
        # This is conceptually a bit dodgy in the hypercube view of things
        # as it implies some dimensions cease to exist when you look at
        # it in certain ways.
        #
        # However, it's useful when the underlying data is actually two
        # hypercubes with different dimensions.
        #
        # We handle this by generating a request which pretends that the
        # constrained fields in the request which are not used in the
        # current constraint did not exist.
        #
        # So we need to delete an entry from output_request if it is
        # 1) used in the request,
        # 2) a constrained field, and
        # 3) not in constraint.keys().
        unwanted_fields = request_fields - unconstrained_fields - constraint.keys()

        # We output up to one request for each constraint (containing
        # the part of the input request which intersects the constraint).
        #
        # This will be that request.
        output_request = {k: v for k, v in request.items() if k not in unwanted_fields}

        for field in constraint:
            # Constrain the requested values for this field to the permitted
            # ones (by intersecting it with the constraint).
            if field != "date":
                constrained_field_value = [
                    v
                    for v in ensure_sequence(output_request.get(field, []))
                    if str(v) in constraint[field]
                ]
            else:
                selected_ranges_as_strings = ensure_sequence(
                    output_request.get(field, [])
                )
                selected_ranges = [
                    gen_time_range_from_string(selected_range)
                    for selected_range in selected_ranges_as_strings
                ]
                valid_ranges = [
                    gen_time_range_from_string(valid_range)
                    for valid_range in constraint[field]
                ]
                constrained_field_value = get_temporal_intersection(
                    selected_ranges, valid_ranges
                )

            # If the intersection is empty, the request as a whole does not
            # meet this constraint and this output_request must be
            # discarded.
            if constrained_field_value:
                output_request[field] = constrained_field_value
            else:
                output_request = {}
                break

        if len(output_request) != 0:
            requests.append(output_request)

    if len(requests) == 0:
        context.add_user_visible_error(
            "Your request has not produced a valid combination of values, please check your selection.\n"
            "If using the cdsapi, please ensure that the values in your request match the values provided"
            f" in the web-portal, your request:\n {request}\n"
            "If you believe this to be a data store error, please contact user support.\n"
        )
<<<<<<< HEAD
        raise RuntimeError(
=======
        raise exceptions.InvalidRequest(
>>>>>>> 8acab748
            "Request has not produced a valid combination of values, please check your selection.\n"
            f"{request}"
        )

    return requests<|MERGE_RESOLUTION|>--- conflicted
+++ resolved
@@ -720,11 +720,7 @@
             f" in the web-portal, your request:\n {request}\n"
             "If you believe this to be a data store error, please contact user support.\n"
         )
-<<<<<<< HEAD
-        raise RuntimeError(
-=======
         raise exceptions.InvalidRequest(
->>>>>>> 8acab748
             "Request has not produced a valid combination of values, please check your selection.\n"
             f"{request}"
         )
