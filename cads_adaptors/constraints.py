"""Main module of the request-constraints API."""
import copy
from typing import Any

from . import translators


class ParameterError(TypeError):
    pass


def get_unsupported_vars(
    ogc_form: list[dict[str, Any]] | dict[str, Any] | None
) -> list[str]:
    if ogc_form is None:
        ogc_form = []
    if not isinstance(ogc_form, list):
        ogc_form = [ogc_form]
    unsupported_vars = []
    for schema in ogc_form:
        if schema["type"] not in translators.SCHEMA_TRANSLATORS:
            unsupported_vars.append(schema["name"])
    return unsupported_vars


def remove_unsupported_vars(
    constraints: list[dict[str, set[Any]]], unsupported_vars: list[str]
) -> list[dict[str, set[Any]]]:
    constraints = copy.deepcopy(constraints)
    for constraint in constraints:
        for var in unsupported_vars:
            constraint.pop(var, None)
    return constraints


def ensure_sequence(v: Any) -> list[Any] | tuple[Any]:
    if not isinstance(v, list | tuple):
        v = [v]
    return v  # type: ignore


def parse_constraints(
    constraints: list[dict[str, Any]] | dict[str, Any] | None,
) -> list[dict[str, set[Any]]]:
    """
    Parse constraints for a given dataset. Convert dict[str, list[Any]] into dict[str, Set[Any]].

    :param constraints: constraints in JSON format
    :type: list[dict[str, list[Any]]]

    :rtype: list[dict[str, set[Any]]]:
    :return: list of dict[str, set[Any]] containing all constraints
    for a given dataset.

    """
    if constraints is None:
        constraints = []
    if not isinstance(constraints, list):
        constraints = [constraints]
    result = []
    for combination in constraints:
        parsed_combination = {}
        for field_name, field_values in combination.items():
            parsed_combination[field_name] = set(ensure_sequence(field_values))
        result.append(parsed_combination)
    return result


def parse_selection(
    selection: dict[str, list[Any] | str], unsupported_vars: list[str] = []
) -> dict[str, set[Any]]:
    """
    Parse current selection and convert dict[str, list[Any]] into dict[str, set[Any]].

    :param selection: a dictionary containing the current selection
    :type: dict[str, list[Any]]
    :param unsupported_vars: list of variables not supported
    :type: list[str]

    :rtype: dict[str, set[Any]]:
    :return: a dict[str, set[Any]] containing the current selection.
    """
    result = {}
    for field_name, field_values in selection.items():
        if field_name not in unsupported_vars:
            result[field_name] = set(ensure_sequence(field_values))
    return result


def apply_constraints(
    form: dict[str, set[Any]],
    selection: dict[str, set[Any]],
    constraints: list[dict[str, set[Any]]],
) -> dict[str, list[Any]]:
    """
    Apply dataset constraints to the current selection.

    :param form: a dictionary of all selectable values
    grouped by field name
    :param constraints: a list of all constraints
    :param selection: a dictionary containing the current selection
    :return: a dictionary containing all values that should be left
    active for selection, in JSON format
    """
    constraint_keys = get_keys(constraints)
    always_valid = get_always_valid_params(form, constraint_keys)

    form = copy.deepcopy(form)
    selection = copy.deepcopy(selection)
    for key in form.copy():
        if key not in constraint_keys:
            form.pop(key, None)
            selection.pop(key, None)

    result = get_form_state(form, selection, constraints)
    result.update(always_valid)

    return format_to_json(result)


def get_possible_values(
    form: dict[str, set[Any]],
    selection: dict[str, set[Any]],
    constraints: list[dict[str, set[Any]]],
) -> dict[str, set[Any]]:
    """
    Get possible values given the current selection.

    Works only for enumerated fields, i.e. fields with values
    that must be selected one by one (no ranges).
    Checks the current selection against all constraints.
    A combination is valid if every field contains
    at least one value from the current selection.
    If a combination is valid, its values are added to the pool
    of valid values (i.e. those that can still be selected without
    running into an invalid request).

    :param form: a dict of all selectable fields and values
    e.g. form = {
        "level": {"500", "850", "1000"},
        "param": {"Z", "T"},
        "step": {"24", "36", "48"},
        "number": {"1", "2", "3"}
    }
    :type: dict[str, set[Any]]:

    :param constraints: a list of dictionaries representing
    all constraints for a specific dataset
    e.g. constraints = [
        {"level": {"500"}, "param": {"Z", "T"}, "step": {"24", "36", "48"}},
        {"level": {"1000"}, "param": {"Z"}, "step": {"24", "48"}},
        {"level": {"850"}, "param": {"T"}, "step": {"36", "48"}},
    ]
    :type: list[dict[str, set[Any]]]:

    :param selection: a dictionary containing the current selection
    e.g. selection = {
        "param": {"T"},
        "level": {"850", "500"},
        "step": {"36"}
    }
    :type: dict[str, set[Any]]:

    :rtype: dict[str, set[Any]]
    :return: a dictionary containing all possible values given the current selection
    e.g.
    {'level': {'500', '850'}, 'param': {'T', 'Z'}, 'step': {'24', '36', '48'}}

    """
    result: dict[str, set[Any]] = {key: set() for key in form}
    for combination in constraints:
        ok = True
        for field_name, selected_values in selection.items():
            if field_name in combination.keys():
                if len(selected_values & combination[field_name]) == 0:
                    ok = False
                    break
            elif field_name in form.keys():
                ok = False
                break
            else:
                raise ParameterError(f"invalid param '{field_name}'")
        if ok:
            for field_name, valid_values in combination.items():
                result[field_name] |= set(valid_values)

    return result


CONSTRAINT_VALUE_DELIMITER = ":::"


def get_value(value_in_constraint):
    return value_in_constraint.split(CONSTRAINT_VALUE_DELIMITER)[1]


<<<<<<< HEAD
def get_values(values_in_constraint, no_tagging=False):
    if no_tagging:
        return set(values_in_constraint)
    else:
        return set(
            [get_value(value_in_constraint) for value_in_constraint in values_in_constraint]
        )
=======
def get_values(values_in_constraint):
    return set(
        [get_value(value_in_constraint) for value_in_constraint in values_in_constraint]
    )
>>>>>>> 6b48ed4b


def get_value_from_constraint(constraint, value):
    return f"{constraint}{CONSTRAINT_VALUE_DELIMITER}{value}"


<<<<<<< HEAD
def get_values_from_constraint(constraint, values, no_tagging=False):
    if no_tagging:
        return set(values)
    else:
        return set([get_value_from_constraint(constraint, value) for value in values])
=======
def get_values_from_constraint(constraint, values):
    return set([get_value_from_constraint(constraint, value) for value in values])
>>>>>>> 6b48ed4b


def apply_constraints_in_old_cds_fashion(
    form: dict[str, set[Any]],
    selection: dict[str, set[Any]],
    constraints: list[dict[str, set[Any]]],
) -> dict[str, list[Any]]:
    # construct the widget-to-values map
    # each widget entry contains a set of (constraint_index, value) pairs
    # this is needed because the origin of a value is relevant (i.e. the constraint it originates from)
    result: dict[str, set[Any]] = {}
    for constraint_index, constraint in enumerate(constraints):
        for widget_name, widget_options in constraint.items():
            if widget_name in result:
                result[widget_name] |= get_values_from_constraint(
                    constraint_index, widget_options
                )
            else:
                result[widget_name] = get_values_from_constraint(
                    constraint_index, widget_options
                )

    # loop over the widgets in the selection
    # as a general rule, a widget cannot decide for itself (but only for others)
    # only other widgets can enable/disable options/values in the "current" widget
    for selected_widget_name, selected_widget_options in selection.items():
        # prepare an initially empty result wrt to the currently considered widget in the selection
        per_widget_result: dict[str, set[Any]] = {}
        for widget_name in result:
            if widget_name != selected_widget_name:
                per_widget_result[widget_name] = set()

        # the per-selected-widget result is the union of:
        # - all constraints containing the selected widget with at least one
        #   value/option in common with the selected values/options (Category 1)
        # - all constraints NOT containing the selected widget (Category 2)
        for i_constraint, constraint in enumerate(constraints):
            if selected_widget_name in constraint:
                constraint_selection_intersection = (
                    selected_widget_options & constraint[selected_widget_name]
                )
                if len(constraint_selection_intersection):
                    # factoring in Category 1 constraints
                    for widget_name, widget_options in constraint.items():
                        if widget_name != selected_widget_name:
                            per_widget_result[
                                widget_name
                            ] |= get_values_from_constraint(
                                i_constraint, widget_options
                            )
            else:
                # factoring in Category 2 constraints
                for widget_name, widget_options in constraint.items():
                    per_widget_result[widget_name] |= get_values_from_constraint(
                        i_constraint, widget_options
                    )

        # perform the intersection of the result triggered by
        # the currently considered widget with the global result
        # it is at this intersection step where the origin of a value (in terms of constraint) matters
        for widget_name, widget_values in per_widget_result.items():
            if widget_name != selected_widget_name:
                result[widget_name] = result[widget_name] & widget_values

    # make the result constraint-independent
    for widget_name in result:
        result[widget_name] = get_values(result[widget_name])

    return format_to_json(result)


<<<<<<< HEAD
def apply_constraints_in_old_cds_fashion2(
    form: dict[str, set[Any]],
    selection: dict[str, set[Any]],
    constraints: list[dict[str, set[Any]]],
) -> dict[str, list[Any]]:
    no_tagging = False
    # construct the widget-to-values map
    # each widget entry contains a set of (constraint_index, value) pairs
    # this is needed because the origin of a value is relevant (i.e. the constraint it originates from)
    all_valid: dict[str, set[Any]] = {}
    for i,constraint in enumerate(constraints):
        for widget_name, widget_options in constraint.items():
            if widget_name in all_valid:
                all_valid[widget_name] |= get_values_from_constraint(i,widget_options,no_tagging)
            else:
                all_valid[widget_name] = get_values_from_constraint(i,widget_options,no_tagging)

    result_c1 = {}
    result_c2 = {}

    # loop over the widgets in the selection
    # as a general rule, a widget cannot decide for itself (but only for others)
    # only other widgets can enable/disable options/values in the "current" widget
    for i,constraint in enumerate(constraints):
        # the per-selected-widget result is the union of:
        # - all constraints containing the selected widget with at least one
        #   value/option in common with the selected values/options (Category 1)
        # - all constraints NOT containing the selected widget (Category 2)
        for selected_widget_name, selected_widget_options in selection.items():
            if selected_widget_name in constraint:
                constraint_selection_intersection = (
                    selected_widget_options & constraint[selected_widget_name]
                )
                if len(constraint_selection_intersection):
                    # factoring in Category 1 constraints
                    if not selected_widget_name in result_c1:
                        result_c1[selected_widget_name] = {}
                        for widget_name in all_valid:
                            if widget_name != selected_widget_name:
                                result_c1[selected_widget_name][widget_name] = set()
                    for widget_name, widget_options in constraint.items():
                        if widget_name != selected_widget_name:
                            if widget_name in result_c1[selected_widget_name]:
                                result_c1[selected_widget_name][widget_name] |= get_values_from_constraint(i,widget_options,no_tagging)
                            else:
                                result_c1[selected_widget_name][widget_name] = get_values_from_constraint(i,widget_options,no_tagging)
            else:
                if not selected_widget_name in result_c2:
                    result_c2[selected_widget_name] = {}
                    for widget_name in all_valid:
                        if widget_name != selected_widget_name:
                            result_c2[selected_widget_name][widget_name] = set()
                for widget_name, widget_options in constraint.items():
                    if widget_name in result_c2[selected_widget_name]:
                        result_c2[selected_widget_name][widget_name] |= get_values_from_constraint(i,widget_options,no_tagging)
                    else:
                        result_c2[selected_widget_name][widget_name] = get_values_from_constraint(i,widget_options,no_tagging)
   
    result: dict[str, set[Any]] = {}
    for selected_widget_name in selection:
        for widget_name in all_valid:
            if widget_name != selected_widget_name:
                temp = set()
                if selected_widget_name in result_c1 and widget_name in result_c1[selected_widget_name]:
                    temp |= result_c1[selected_widget_name][widget_name]
                if selected_widget_name in result_c2 and widget_name in result_c2[selected_widget_name]:
                    temp |= result_c2[selected_widget_name][widget_name]
                    
                all_valid[widget_name] &= temp

    # make the result constraint-independent
    for widget_name in all_valid:
        all_valid[widget_name] = get_values(all_valid[widget_name],no_tagging)

    return format_to_json(all_valid)


def apply_constraints_in_old_cds_fashion3(
    form: dict[str, set[Any]],
    selection: dict[str, set[Any]],
    constraints: list[dict[str, set[Any]]],
) -> dict[str, list[Any]]:
    result = {}
    
    # if the selection is empty, return the entire form
    if len(selection) == 0:
        return format_to_json(form)


    for constraint in constraints:
        # the per-selected-widget result is the union of:
        # - all constraints containing the selected widget with at least one
        #   value/option in common with the selected values/options (Category 1)
        # - all constraints NOT containing the selected widget (Category 2)
        
        # loop over the widgets in the selection
        # as a general rule, a widget cannot decide for itself (but only for others)
        # only other widgets can enable/disable options/values in the "current" widget
        per_constraint_result = {}
        for selected_widget_name, selected_widget_options in selection.items():
            if selected_widget_name in constraint:
                constraint_selection_intersection = (
                    selected_widget_options & constraint[selected_widget_name]
                )
                if len(constraint_selection_intersection):
                    # factoring in Category 1 constraints
                    if not selected_widget_name in per_constraint_result:
                        per_constraint_result[selected_widget_name] = {}
                        for widget_name in form:
                            if widget_name != selected_widget_name:
                                per_constraint_result[selected_widget_name][widget_name] = set()
                    for widget_name, widget_options in constraint.items():
                        if widget_name != selected_widget_name:
                            if widget_name in per_constraint_result[selected_widget_name]:
                                per_constraint_result[selected_widget_name][widget_name] |= set(widget_options)
                            else:
                                per_constraint_result[selected_widget_name][widget_name] = set(widget_options)
            else:
                # factoring in Category 2 constraints
                if not selected_widget_name in per_constraint_result:
                    per_constraint_result[selected_widget_name] = {}
                    for widget_name in form:
                        if widget_name != selected_widget_name:
                            per_constraint_result[selected_widget_name][widget_name] = set()
                for widget_name, widget_options in constraint.items():
                    if widget_name in per_constraint_result[selected_widget_name]:
                        per_constraint_result[selected_widget_name][widget_name] |= set(widget_options)
                    else:
                        per_constraint_result[selected_widget_name][widget_name] = set(widget_options)
        
        for widget_name in form:
            per_constraint_result_agg = set()
            for selected_widget_name in selection:
                if widget_name != selected_widget_name:
                    if selected_widget_name in per_constraint_result:
                        if per_constraint_result_agg:
                            per_constraint_result_agg &= per_constraint_result[selected_widget_name][widget_name]
                        else:
                            per_constraint_result_agg = per_constraint_result[selected_widget_name][widget_name]
                    else:
                        per_constraint_result_agg = set()
                        break
            if widget_name in result:
                result[widget_name] |= per_constraint_result_agg
            else:
                result[widget_name] = per_constraint_result_agg
   
    for widget_name in form:
        if not widget_name in result:
            result[widget_name] = set()

    # as a general rule, a widget cannot decide for itself (but only for others)
    # only other widgets can enable/disable options/values in the "current" widget
    # when the selection contains only one widget, we need to enable all options for that widget
    # (as an exception from the general rule)
    if len(selection) == 1:
        only_widget_in_selection = next(iter(selection))
        result[only_widget_in_selection] = form[only_widget_in_selection]

    return format_to_json(result)


=======
>>>>>>> 6b48ed4b
def format_to_json(result: dict[str, set[Any]]) -> dict[str, list[Any]]:
    """
    Convert dict[str, set[Any]] into dict[str, list[Any]].

    :param result: dict[str, set[Any]] containing a possible form state
    :type: dict[str, set[Any]]:

    :rtype: dict[str, list[Any]]
    :return: the same values in dict[str, list[Any]] format

    """
    return {k: sorted(v) for (k, v) in result.items()}


def get_form_state(
    form: dict[str, set[Any]],
    selection: dict[str, set[Any]],
    constraints: list[dict[str, set[Any]]],
) -> dict[str, set[Any]]:
    """
    Call get_possible_values() once for each key in form.

    :param form: a dict of all selectable fields and values
    e.g. form = {
        "level": {"500", "850", "1000"},
        "param": {"Z", "T"},
        "step": {"24", "36", "48"},
        "number": {"1", "2", "3"}
    }
    :type: dict[str, set[Any]]:

    :param constraints: a list of dictionaries representing
    all constraints for a specific dataset
    e.g. constraints = [
        {"level": {"500"}, "param": {"Z", "T"}, "step": {"24", "36", "48"}},
        {"level": {"1000"}, "param": {"Z"}, "step": {"24", "48"}},
        {"level": {"850"}, "param": {"T"}, "step": {"36", "48"}},
    ]
    :type: list[dict[str, set[Any]]]:

    :param selection: a dictionary containing the current selection
    e.g. selection = {
        "param": {"T"},
        "level": {"850", "500"},
        "step": {"36"}
    }
    :type: dict[str, set[Any]]:

    :rtype: dict[str, set[Any]]
    :return: a dictionary containing all form values to be left active given the current selection

    e.g.
    {'level': {'500', '850'}, 'param': {'T', 'Z'}, 'step': {'24', '36', '48'}}

    """
    result: dict[str, set[Any]] = {key: set() for key in form}

    for key in form:
        sub_selection = selection.copy()
        if key in sub_selection:
            sub_selection.pop(key)
        sub_results = get_possible_values(form, sub_selection, constraints)
        result[key] = sub_results.setdefault(key, set())
    return result


def get_always_valid_params(
    form: dict[str, set[Any]],
    constraint_keys: set[str],
) -> dict[str, set[Any]]:
    """
    Get always valid field and values.

    :param form: a dict of all selectable fields and values
    e.g. form = {
        "level": {"500", "850", "1000"},
        "param": {"Z", "T"},
        "step": {"24", "36", "48"},
        "number": {"1", "2", "3"}
    }
    :type: dict[str, set[Any]]:

    :param constraints: a list of dictionaries representing
    all constraints for a specific dataset
    e.g. constraints = [
        {"level": {"500"}, "param": {"Z", "T"}, "step": {"24", "36", "48"}},
        {"level": {"1000"}, "param": {"Z"}, "step": {"24", "48"}},
        {"level": {"850"}, "param": {"T"}, "step": {"36", "48"}},
    ]
    :type: list[dict[str, set[Any]]]:

    :rtype: dict[str, set[Any]]
    :return: A dictionary containing fields and values that are not constrained (i.e. they are always valid)

    """
    result: dict[str, set[Any]] = {}
    for field_name, field_values in form.items():
        if field_name not in constraint_keys:
            result.setdefault(field_name, field_values)
    return result


def parse_form(raw_form: list[Any] | dict[str, Any] | None) -> dict[str, set[Any]]:
    """
    Parse the form for a given dataset extracting the information on the possible selections.
    :param raw_form: a dictionary containing
    all possible selections in JSON format
    :type: dict[str, list[Any]]
    :rtype: dict[str, set[Any]]:
    :return: a dict[str, set[Any]] containing all possible selections.
    """
    if raw_form is None:
        raw_form = list()
    ogc_form = translators.translate_cds_form(raw_form)
    form = {}
    for field_name in ogc_form:
        try:
            if ogc_form[field_name]["schema_"]["type"] == "array":
                if ogc_form[field_name]["schema_"]["items"].get("enum"):
                    form[field_name] = set(
                        ogc_form[field_name]["schema_"]["items"]["enum"]
                    )
                else:
                    # FIXME: temporarely fix for making constraints working from UI
                    form[field_name] = []  # type: ignore
            else:
                form[field_name] = set(ogc_form[field_name]["schema_"]["enum"])
        except KeyError:
            pass
    return form


def validate_constraints(
    ogc_form: list[dict[str, Any]] | dict[str, Any] | None,
    request: dict[str, dict[str, Any]],
    constraints: list[dict[str, Any]] | dict[str, Any] | None,
) -> dict[str, list[str]]:
    parsed_form = parse_form(ogc_form)
    unsupported_vars = get_unsupported_vars(ogc_form)
    constraints = parse_constraints(constraints)
    constraints = remove_unsupported_vars(constraints, unsupported_vars)
    selection = parse_selection(request["inputs"], unsupported_vars)

<<<<<<< HEAD
    return apply_constraints_in_old_cds_fashion3(parsed_form, selection, constraints)
=======
    return apply_constraints_in_old_cds_fashion(parsed_form, selection, constraints)
    # return apply_constraints(parsed_form, selection, constraints)
>>>>>>> 6b48ed4b


def get_keys(constraints: list[dict[str, Any]]) -> set[str]:
    keys = set()
    for constraint in constraints:
        keys |= set(constraint.keys())
    return keys<|MERGE_RESOLUTION|>--- conflicted
+++ resolved
@@ -194,7 +194,6 @@
     return value_in_constraint.split(CONSTRAINT_VALUE_DELIMITER)[1]
 
 
-<<<<<<< HEAD
 def get_values(values_in_constraint, no_tagging=False):
     if no_tagging:
         return set(values_in_constraint)
@@ -202,28 +201,17 @@
         return set(
             [get_value(value_in_constraint) for value_in_constraint in values_in_constraint]
         )
-=======
-def get_values(values_in_constraint):
-    return set(
-        [get_value(value_in_constraint) for value_in_constraint in values_in_constraint]
-    )
->>>>>>> 6b48ed4b
 
 
 def get_value_from_constraint(constraint, value):
     return f"{constraint}{CONSTRAINT_VALUE_DELIMITER}{value}"
 
 
-<<<<<<< HEAD
 def get_values_from_constraint(constraint, values, no_tagging=False):
     if no_tagging:
         return set(values)
     else:
         return set([get_value_from_constraint(constraint, value) for value in values])
-=======
-def get_values_from_constraint(constraint, values):
-    return set([get_value_from_constraint(constraint, value) for value in values])
->>>>>>> 6b48ed4b
 
 
 def apply_constraints_in_old_cds_fashion(
@@ -295,7 +283,6 @@
     return format_to_json(result)
 
 
-<<<<<<< HEAD
 def apply_constraints_in_old_cds_fashion2(
     form: dict[str, set[Any]],
     selection: dict[str, set[Any]],
@@ -458,8 +445,6 @@
     return format_to_json(result)
 
 
-=======
->>>>>>> 6b48ed4b
 def format_to_json(result: dict[str, set[Any]]) -> dict[str, list[Any]]:
     """
     Convert dict[str, set[Any]] into dict[str, list[Any]].
@@ -603,12 +588,8 @@
     constraints = remove_unsupported_vars(constraints, unsupported_vars)
     selection = parse_selection(request["inputs"], unsupported_vars)
 
-<<<<<<< HEAD
     return apply_constraints_in_old_cds_fashion3(parsed_form, selection, constraints)
-=======
-    return apply_constraints_in_old_cds_fashion(parsed_form, selection, constraints)
     # return apply_constraints(parsed_form, selection, constraints)
->>>>>>> 6b48ed4b
 
 
 def get_keys(constraints: list[dict[str, Any]]) -> set[str]:
