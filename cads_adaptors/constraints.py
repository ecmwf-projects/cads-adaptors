--- conflicted
+++ resolved
@@ -94,11 +94,7 @@
     form: dict[str, set[Any]],
     selection: dict[str, set[Any]],
     constraints: list[dict[str, set[Any]]],
-<<<<<<< HEAD
-    widget_types: dict[str, str],
-=======
     widget_types: dict[str, str] = dict(),
->>>>>>> 19f3bfb8
 ) -> dict[str, list[Any]]:
     """
     Apply dataset constraints to the current selection.
@@ -119,14 +115,9 @@
         if key not in constraint_keys:
             form.pop(key, None)
             selection.pop(key, None)
-<<<<<<< HEAD
-    print(form.keys())
-    result = apply_constraints_in_old_cds_fashion(form, selection, constraints, widget_types)
-=======
     result = apply_constraints_in_old_cds_fashion(
         form, selection, constraints, widget_types=widget_types
     )
->>>>>>> 19f3bfb8
     result.update(format_to_json(always_valid))
 
     return result
@@ -205,19 +196,11 @@
     form: dict[str, set[Any]],
     selection: dict[str, set[Any]],
     constraints: list[dict[str, set[Any]]],
-<<<<<<< HEAD
-    widget_types: dict[str, str],
-) -> dict[str, list[Any]]:
-    result: dict[str, set[Any]] = {}
-
-    daterange_widgets = [k for k, v in widget_types.items() if v=="DateRangeWidget"]
-=======
     widget_types: dict[str, str] = dict(),
 ) -> dict[str, list[Any]]:
     result: dict[str, set[Any]] = {}
 
     daterange_widgets = [k for k, v in widget_types.items() if v == "DateRangeWidget"]
->>>>>>> 19f3bfb8
     selected_daterange_widgets = [k for k in daterange_widgets if k in list(selection)]
     if len(selection) == 0 or (
         len(selection) == len(daterange_widgets) == len(selected_daterange_widgets)
@@ -235,13 +218,9 @@
         # only other widgets can enable/disable options/values in the "current" widget
         per_constraint_result: dict[str, dict[str, set[Any]]] = {}
         for selected_widget_name, selected_widget_options in selection.items():
-<<<<<<< HEAD
-            selected_widget_type = widget_types.get(selected_widget_name,"UNKNOWN_WIDGET_TYPE")
-=======
             selected_widget_type = widget_types.get(
                 selected_widget_name, "UNKNOWN_WIDGET_TYPE"
             )
->>>>>>> 19f3bfb8
             if selected_widget_name in constraint:
                 constraint_is_intersected = False
                 if selected_widget_type == "DateRangeWidget":
@@ -499,13 +478,6 @@
     constraints = parse_constraints(constraints)
     constraints = remove_unsupported_vars(constraints, unsupported_vars)
     selection = parse_selection(request["inputs"], unsupported_vars)
-<<<<<<< HEAD
-    widget_types: dict[str, str] = {
-        widget.get("name", "unknown_widget"): widget["type"] for widget in cds_form if "type" in widget
-    }
-
-    return apply_constraints(parsed_form, selection, constraints, widget_types)
-=======
     # The following 2 cases should not happen, but they have ben typescript, so need to include safeguard
     if isinstance(cds_form, dict):
         cds_form = [cds_form]
@@ -520,7 +492,6 @@
     return apply_constraints(
         parsed_form, selection, constraints, widget_types=widget_types
     )
->>>>>>> 19f3bfb8
 
 
 def get_keys(constraints: list[dict[str, Any]]) -> set[str]:
