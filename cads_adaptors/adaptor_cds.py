import os
from typing import Any, BinaryIO

from cads_adaptors import adaptor, constraints, costing, mapping
from . import tools

import time
import zipfile
import logging
import requests


class AbstractCdsAdaptor(adaptor.AbstractAdaptor):
    resources = {"CADS_ADAPTORS": 1}

    def __init__(self, form: dict[str, Any], **config: Any):
        self.form = form
        self.collection_id = config.pop("collection_id", "unknown-collection")
        self.constraints = config.pop("constraints", [])
        self.mapping = config.pop("mapping", {})
        self.licences: list[tuple[str, int]] = config.pop("licences", [])
        self.config = config

    def validate(self, request: adaptor.Request) -> bool:
        return True

    def apply_constraints(self, request: adaptor.Request) -> dict[str, Any]:
        return constraints.validate_constraints(self.form, request, self.constraints)

    def estimate_costs(self, request: adaptor.Request) -> dict[str, int]:
        costs = {"size": costing.estimate_size(self.form, request, self.constraints)}
        return costs

    def get_licences(self, request: adaptor.Request) -> list[tuple[str, int]]:
        return self.licences


class UrlCdsAdaptor(AbstractCdsAdaptor):
    def retrieve(self, request: adaptor.Request) -> BinaryIO:
        from cads_adaptors.tools import download_tools, url_tools

        download_format = request.pop("format", "zip")  # TODO: Remove legacy syntax
        # CADS syntax over-rules legacy syntax
        download_format = request.pop("download_format", download_format)

        # Do not need to check twice
        # if download_format not in {"zip", "tgz"}:
        #     raise ValueError(f"{download_format} is not supported")

        mapped_request = mapping.apply_mapping(request, self.mapping)  # type: ignore

        requests_urls = url_tools.requests_to_urls(
            mapped_request, patterns=self.config["patterns"]
        )

        urls = [ru["url"] for ru in requests_urls]
        paths = url_tools.try_download(urls)

        download_kwargs = dict(base_target=f"{self.collection_id}-{hash(tuple(urls))}")

        return download_tools.DOWNLOAD_FORMATS[download_format](
            paths, **download_kwargs
        )


class LegacyCdsAdaptor(AbstractCdsAdaptor):
    def retrieve(self, request: adaptor.Request) -> BinaryIO:
        import cdsapi

        # parse input options
        collection_id = self.config.pop("collection_id", None)
        if not collection_id:
            raise ValueError("collection_id is required in request")

        # retrieve data
        client = cdsapi.Client(self.config["url"], self.config["key"], retry_max=1)
        result_path = client.retrieve(collection_id, request).download()
        return open(result_path, "rb")


class DirectMarsCdsAdaptor(AbstractCdsAdaptor):
    resources = {"MARS_CLIENT": 1}

    def retrieve(self, request: adaptor.Request) -> BinaryIO:
        import subprocess

        with open("r", "w") as fp:
            print("retrieve, target=data.grib", file=fp)
            for key, value in request.items():
                if not isinstance(value, (list, tuple)):
                    value = [value]
                print(f", {key}={'/'.join(str(v) for v in value)}", file=fp)

        env = dict(**os.environ)
        # FIXME: set with the namespace and user_id
        namespace = "cads"
        user_id = 0
        env["MARS_USER"] = f"{namespace}-{user_id}"

        subprocess.run(["/usr/local/bin/mars", "r"], check=True, env=env)

        return open("data.grib")  # type: ignore


class MarsCdsAdaptor(DirectMarsCdsAdaptor):
    def retrieve(self, request: adaptor.Request) -> BinaryIO:
<<<<<<< HEAD
        format = request.pop("format", ["grib"])
        request.pop("download_format", "raw")
        assert len(format) == 1
=======
        data_format = request.pop("format", "grib")
>>>>>>> 76588662

        mapped_request = mapping.apply_mapping(request, self.mapping)  # type: ignore
        if data_format != "grib":
            # FIXME: reformat if needed
            pass
        return super().retrieve(mapped_request)
<|MERGE_RESOLUTION|>--- conflicted
+++ resolved
@@ -1,13 +1,7 @@
 import os
 from typing import Any, BinaryIO
 
-from cads_adaptors import adaptor, constraints, costing, mapping
-from . import tools
-
-import time
-import zipfile
-import logging
-import requests
+from . import adaptor, constraints, costing, mapping
 
 
 class AbstractCdsAdaptor(adaptor.AbstractAdaptor):
@@ -37,15 +31,12 @@
 
 class UrlCdsAdaptor(AbstractCdsAdaptor):
     def retrieve(self, request: adaptor.Request) -> BinaryIO:
-        from cads_adaptors.tools import download_tools, url_tools
+        from .tools import url_tools
 
-        download_format = request.pop("format", "zip")  # TODO: Remove legacy syntax
-        # CADS syntax over-rules legacy syntax
-        download_format = request.pop("download_format", download_format)
+        data_format = request.pop("format", "zip")
 
-        # Do not need to check twice
-        # if download_format not in {"zip", "tgz"}:
-        #     raise ValueError(f"{download_format} is not supported")
+        if data_format not in {"zip", "tgz"}:
+            raise ValueError(f"{data_format=} is not supported")
 
         mapped_request = mapping.apply_mapping(request, self.mapping)  # type: ignore
 
@@ -53,14 +44,10 @@
             mapped_request, patterns=self.config["patterns"]
         )
 
-        urls = [ru["url"] for ru in requests_urls]
-        paths = url_tools.try_download(urls)
-
-        download_kwargs = dict(base_target=f"{self.collection_id}-{hash(tuple(urls))}")
-
-        return download_tools.DOWNLOAD_FORMATS[download_format](
-            paths, **download_kwargs
+        path = url_tools.download_from_urls(
+            [ru["url"] for ru in requests_urls], data_format=data_format
         )
+        return open(path, "rb")
 
 
 class LegacyCdsAdaptor(AbstractCdsAdaptor):
@@ -104,16 +91,10 @@
 
 class MarsCdsAdaptor(DirectMarsCdsAdaptor):
     def retrieve(self, request: adaptor.Request) -> BinaryIO:
-<<<<<<< HEAD
-        format = request.pop("format", ["grib"])
-        request.pop("download_format", "raw")
-        assert len(format) == 1
-=======
         data_format = request.pop("format", "grib")
->>>>>>> 76588662
 
         mapped_request = mapping.apply_mapping(request, self.mapping)  # type: ignore
         if data_format != "grib":
             # FIXME: reformat if needed
             pass
-        return super().retrieve(mapped_request)
+        return super().retrieve(mapped_request)