# copied from cds-forms-scripts/cds/mapping

import copy

DATE_KEYWORD_CONFIGS = [
    {
        "date_keyword": "date",
        "year_keyword": "year",
        "month_keyword": "month",
        "day_keyword": "day",
    },
    {
        "date_keyword": "hdate",
        "year_keyword": "hyear",
        "month_keyword": "hmonth",
        "day_keyword": "hday",
    },
]

<<<<<<< HEAD

DATE_KEYWORD_CONFIGS = [
    {
        "date_keyword": "date",
        "year_keyword": "year",
        "month_keyword": "month",
        "day_keyword": "day",
    },
    {
        "date_keyword": "hdate",
        "year_keyword": "hyear",
        "month_keyword": "hmonth",
        "day_keyword": "hday",
    }
]
=======
>>>>>>> c8c53004

def julian_to_ymd(jdate):
    # only integer julian dates are supported for now, as inherited
    try:
        jdate = int(jdate)
    except ValueError:
        raise TypeError("Invalid julian date")

    x = 4 * jdate - 6884477
    y = (x // 146097) * 100
    e = x % 146097
    d = e // 4

    x = 4 * d + 3
    y = (x // 1461) + y
    e = x % 1461
    d = e // 4 + 1

    x = 5 * d - 3
    m = x // 153 + 1
    e = x % 153
    d = e // 5 + 1

    if m < 11:
        month = m + 2
    else:
        month = m - 10

    day = d
    year = y + m // 11

    return year, month, day


def julian_to_date(jdate):
    y, m, d = julian_to_ymd(jdate)
    return y * 10000 + m * 100 + d


def julian_to_sdate(jdate):
    return "%d-%02d-%02d" % julian_to_ymd(jdate)


def ymd_to_julian(year, month, day):
    if month > 2:
        m1 = month - 3
        y1 = year
    else:
        m1 = month + 9
        y1 = year - 1

    a = 146097 * (y1 // 100) // 4
    b = 1461 * (y1 % 100) // 4
    c = (153 * m1 + 2) // 5 + day + 1721119
    return a + b + c


def date_is_valid(date):
    ymd = parse_date(date)
    return julian_to_date(date_to_julian(ymd)) == ymd


def date_to_julian(ddate):
    year = ddate // 10000
    ddate %= 10000
    month = ddate // 100
    ddate %= 100
    day = ddate

    return ymd_to_julian(year, month, day)


def parse_date(date):
    if isinstance(date, str):
        if "-" in date:
            y, m, d = date.split("-")
            return int(y) * 10000 + int(m) * 100 + int(d)
    return int(date)


def date_range(start_date, end_date, step=1):
    """Get all the dates in the interval defined by start_date and end_date.

    Args:
    ----
        start_date (str): Start date of the interval.
        end_date (str): End date of the interval.
        step (int): Spacing, in days, between dates. Defaults to 1.

    Raises
    ------
        ValueError: If the input dates cannot be parsed.

    Returns
    -------
        Generator returning one date at a time.

    Example:
    -------
        >>> list(date_range(20110101, 20110105))
        >>> [20110101, 20110102, 20110103, 20110104, 20110105]


    """
    s = date_to_julian(parse_date(start_date))
    e = date_to_julian(parse_date(end_date))

    while s <= e:
        yield julian_to_date(s)
        s += step


def date_from_years_month_days(years, months, days):
    for y in years:
        for m in months:
            for d in days:
                julian = ymd_to_julian(y, m, d)
                y1, m1, d1 = julian_to_ymd(julian)
                if (y, m, d) == (y1, m1, d1):
                    yield "%d-%02d-%02d" % (y, m, d)


def days_since_epoch(date, epoch):
    return date_to_julian(parse_date(date)) - date_to_julian(parse_date(epoch))


def seconds_since_epoch(date, epoch):
    return days_since_epoch(date, epoch) * 24 * 3600


###########################################################################################
# Code from mapping.py


def as_list(r, name, force):
    x = force.get(name, r.get(name, []))
    if not isinstance(x, list):
        return [x]
    return x


def to_interval(x):
    if "/" not in x:
        return "%s/%s" % (x, x)


def apply_mapping(request, mapping):
    request = copy.deepcopy(request)

    options = mapping.get("options", {})
    force = mapping.get("force", {})
    defaults = mapping.get("defaults", {})
    selection_limit = mapping.get("selection_limit")

    # Set defaults

    for name, values in defaults.items():
        request.setdefaults(name, values)

    for name in options.get("wants_lists", []):
        if name in request:
            if not isinstance(request[name], list):
                request[name] = [request[name]]

    # Remap values first

    remapping = mapping.get("remap", {})
    for name, remap in remapping.items():
        oldvalues = request.get(name)

        if oldvalues is not None:
            if isinstance(oldvalues, list):
                request[name] = [remap.get(v, v) for v in oldvalues]
            else:
                request[name] = remap.get(oldvalues, oldvalues)

    r = {}

    # Apply patches

    patches = mapping.get("patches", [])
    for p in patches:
        source = p["from"]
        target = p["to"]
        transform = p["mapping"]
        values = request[source]
        if isinstance(values, list):
            r[target] = [transform.get(v, v) for v in values]
        else:
            r[target] = transform.get(values, values)

    # remaps param names

    rename = mapping.get("rename", {})

    for name, values in request.items():
        r[rename.get(name, name)] = values

    date_keyword_configs = options.get("date_keyword_config", DATE_KEYWORD_CONFIGS)
    if isinstance(date_keyword_configs, dict):
        date_keyword_configs = [date_keyword_configs]

    # Loop over potential date keyword configs:
    for date_keyword_config in date_keyword_configs:
        date = date_keyword_config.get("date_keyword", "date")
        year = date_keyword_config.get("year_keyword", "year")
        month = date_keyword_config.get("month_keyword", "month")
        day = date_keyword_config.get("day_keyword", "day")

        # Transform year/month/day in dates
        if options.get("wants_dates", False):
            if date in r:
                newdates = set()
                dates = r[date]
                if not isinstance(dates, list):
                    dates = [dates]
                # Expand intervals
                for d in dates:
                    if "/" in d:
                        start, end = d.split("/")
                        for e in date_range(start, end):
                            newdates.add(e)
                    else:
                        newdates.add(d)

                r[date] = sorted(newdates)

            # check if all Y,M,D are in request or force values
            elif all(
                [(thing in request) or (thing in force) for thing in [year, month, day]]
            ):
                years = [int(x) for x in as_list(request, year, force)]
                months = [int(x) for x in as_list(request, month, force)]
                days = [int(x) for x in as_list(request, day, force)]

                if years and months and days:
                    r[date] = sorted(
                        set(date_from_years_month_days(years, months, days))
                    )

                    for k in (year, month, day):
                        if k in r:
                            del r[k]
                        if k in force:
                            del force[k]

        if options.get("wants_intervals", False):
            if date in r:
                r[date] = [to_interval(d) for d in r[date]]

        epoch = options.get("seconds_since_epoch")
        if epoch is not None:
            extra = options.get("add_hours_to_date", 0) * 3600
            oldvalues = r[date]
            if isinstance(oldvalues, list):
                r[date] = [
                    str(seconds_since_epoch(v, epoch) + extra) for v in oldvalues
                ]
            else:
                r[date] = str(seconds_since_epoch(oldvalues, epoch) + extra)

    # Set forced values

    r.update(force)

    if selection_limit:
        count = 1
        for _, values in r.items():
            if isinstance(values, list):
                count *= len(values)

        # print("ITEM count %s limit %s" % (count, selection_limit))

        if count > selection_limit:
            raise ValueError(
                "Request too large. Requesting %s items, limit is %s"
                % (count, selection_limit),
                "",
            )

    return r<|MERGE_RESOLUTION|>--- conflicted
+++ resolved
@@ -17,24 +17,6 @@
     },
 ]
 
-<<<<<<< HEAD
-
-DATE_KEYWORD_CONFIGS = [
-    {
-        "date_keyword": "date",
-        "year_keyword": "year",
-        "month_keyword": "month",
-        "day_keyword": "day",
-    },
-    {
-        "date_keyword": "hdate",
-        "year_keyword": "hyear",
-        "month_keyword": "hmonth",
-        "day_keyword": "hday",
-    }
-]
-=======
->>>>>>> c8c53004
 
 def julian_to_ymd(jdate):
     # only integer julian dates are supported for now, as inherited
