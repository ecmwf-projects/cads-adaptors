--- conflicted
+++ resolved
@@ -4,7 +4,6 @@
 
 
 class UrlCdsAdaptor(cds.AbstractCdsAdaptor):
-<<<<<<< HEAD
     def __init__(self, *args, **kwargs) -> None:
         super().__init__(*args, **kwargs)
         self.area: list[Any] | None = None
@@ -17,9 +16,6 @@
         request = super().pre_mapping_modifications(request)
         default_download_format = "zip"
 
-=======
-    def retrieve(self, request: Request) -> BinaryIO | list[BinaryIO]:
->>>>>>> 46468b4b
         # TODO: Remove legacy syntax all together
         download_format = request.pop("format", default_download_format)
         download_format = request.pop("download_format", download_format)
@@ -29,7 +25,7 @@
 
         return request
 
-    def retrieve(self, request: dict[str, Any]) -> BinaryIO:
+    def retrieve(self, request: dict[str, Any]) -> BinaryIO | list[BinaryIO]:
         from cads_adaptors.tools import area_selector, url_tools
 
         request = self.normalise_request(request)
