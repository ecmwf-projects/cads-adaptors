--- conflicted
+++ resolved
@@ -4,9 +4,6 @@
 
 
 class UrlCdsAdaptor(cds.AbstractCdsAdaptor):
-<<<<<<< HEAD
-    def multi_retrieve(self, request: Request) -> cds.T_MULTI_RETRIEVE:
-=======
     def __init__(self, *args, **kwargs) -> None:
         super().__init__(*args, **kwargs)
         self.area: list[Any] | None = None
@@ -19,7 +16,6 @@
         request = super().pre_mapping_modifications(request)
         default_download_format = "zip"
 
->>>>>>> 6150f3b3
         # TODO: Remove legacy syntax all together
         download_format = request.pop("format", default_download_format)
         download_format = request.pop("download_format", download_format)
@@ -29,7 +25,7 @@
 
         return request
 
-    def retrieve(self, request: dict[str, Any]) -> BinaryIO | list[BinaryIO]:
+    def multi_retrieve(self, request: Request) -> cds.T_MULTI_RETRIEVE:
         from cads_adaptors.tools import area_selector, url_tools
 
         request = self.normalise_request(request)
