from typing import Any

from cads_adaptors.adaptors import cds


class UrlCdsAdaptor(cds.AbstractCdsAdaptor):
    def __init__(self, *args, **kwargs) -> None:
        super().__init__(*args, **kwargs)
        self.area: list[Any] | None = None
        # URL adaptor should default to intersecting constraints
        self.intersect_constraints_bool: bool = self.config.get(
            "intersect_constraints", True
        )

    def pre_mapping_modifications(self, request: dict[str, Any]) -> dict[str, Any]:
        request = super().pre_mapping_modifications(request)
        default_download_format = "zip"

        # TODO: Remove legacy syntax all together
        download_format = request.pop("format", default_download_format)
        download_format = request.pop("download_format", download_format)
        self.set_download_format(download_format)

        self.area = request.pop("area", None)

        return request

<<<<<<< HEAD
    def retrieve(self, request: dict[str, Any]) -> BinaryIO | list[BinaryIO]:
=======
    def retrieve_list_of_results(self, request: dict[str, Any]) -> list[str]:
>>>>>>> ed196265
        from cads_adaptors.tools import area_selector, url_tools

        request = self.normalise_request(request)
        assert self.mapped_requests is not None  # Type-setting

        requests_urls = url_tools.requests_to_urls(
            self.mapped_requests,
            patterns=self.config["patterns"],
        )

        # try to download URLs
        urls = [ru["url"] for ru in requests_urls]
        download_kwargs: dict[str, Any] = self.config.get("download_kwargs", {})
        # Handle legacy syntax for authentication
        if "auth" in self.config:
            download_kwargs.setdefault(
                "auth",
                (self.config["auth"]["username"], self.config["auth"]["password"]),
            )
        paths = url_tools.try_download(urls, context=self.context, **download_kwargs)

        if self.area is not None:
            paths = area_selector.area_selector_paths(paths, self.area, self.context)

        return paths<|MERGE_RESOLUTION|>--- conflicted
+++ resolved
@@ -25,11 +25,7 @@
 
         return request
 
-<<<<<<< HEAD
-    def retrieve(self, request: dict[str, Any]) -> BinaryIO | list[BinaryIO]:
-=======
     def retrieve_list_of_results(self, request: dict[str, Any]) -> list[str]:
->>>>>>> ed196265
         from cads_adaptors.tools import area_selector, url_tools
 
         request = self.normalise_request(request)
