--- conflicted
+++ resolved
@@ -2,11 +2,7 @@
 
 from cads_adaptors import AbstractCdsAdaptor, mapping
 from cads_adaptors.adaptors import Request
-<<<<<<< HEAD
-from cads_adaptors.tools import ensure_list
-=======
 from cads_adaptors.tools.general import ensure_list
->>>>>>> 6b48ed4b
 from cads_adaptors.tools.logger import logger
 
 
@@ -53,20 +49,10 @@
             this_adaptor = adaptor_tools.get_adaptor(adaptor_desc, self.form)
             this_values = adaptor_desc.get("values", {})
 
-<<<<<<< HEAD
-            this_request = self.split_request(request, this_values, **self.config)
-            print(f"{adaptor_tag}, request: {request}")
-            print(f"{adaptor_tag}, this_values: {this_values}")
-            print(
-                f"{adaptor_tag}, optional_keys: {self.config.get('optional_keys', [])}"
-            )
-            print(f"{adaptor_tag}, this_request: {this_request}")
-=======
             this_request = self.split_request(
                 request, this_values, **this_adaptor.config
             )
             logger.debug(f"MultiAdaptor, {adaptor_tag}, this_request: {this_request}")
->>>>>>> 6b48ed4b
 
             # TODO: check this_request is valid for this_adaptor, or rely on try?
             #  i.e. split_request does NOT implement constraints.
@@ -81,33 +67,7 @@
             except Exception as err:
                 exception_logs[adaptor] = f"{err}"
             else:
-<<<<<<< HEAD
-                print(adaptor, req, this_result)
                 results += this_result
-        print(results)
-
-        # TODO: Add parallelistation via multiprocessing
-        # # Allow a maximum of 2 parallel processes
-        # import multiprocessing as mp
-
-        # pool = mp.Pool(min(len(these_requests), 2))
-
-        # def apply_adaptor(args):
-        #     try:
-        #         result = args[0](args[1])
-        #     except Exception as err:
-        #         # Catch any possible exception and store error message in case all adaptors fail
-        #         logger.debug(f"Adaptor Error ({args}): {err}")
-        #         result = []
-        #     return result
-
-        # results = pool.map(
-        #     apply_adaptor,
-        #     ((adaptor, request) for adaptor, request in these_requests.items()),
-        # )
-=======
-                results += this_result
->>>>>>> 6b48ed4b
 
         if len(results) == 0:
             raise RuntimeError(
