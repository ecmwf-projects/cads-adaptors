import os
from typing import Any, BinaryIO

from cads_adaptors.adaptors import Context, Request, cds
from cads_adaptors.exceptions import MarsNoDataError, MarsRuntimeError, MarsSystemError
from cads_adaptors.tools import adaptor_tools
from cads_adaptors.tools.date_tools import implement_embargo
from cads_adaptors.tools.general import ensure_list, split_requests_on_keys

# This hard requirement of MARS requests should be moved to the proxy MARS client
ALWAYS_SPLIT_ON: list[str] = [
    "class",
    "type",
    "stream",
    "levtype",
    "expver",
    "domain",
    "system",
    "method",
    "origin",
]


def get_mars_server_list(config) -> list[str]:
    if config.get("mars_servers") is not None:
        return ensure_list(config["mars_servers"])

    # TODO: Refactor when we have a more stable set of mars-servers
    if os.getenv("MARS_API_SERVER_LIST") is not None:
        default_mars_server_list = os.getenv("MARS_API_SERVER_LIST")
    else:
        for default_mars_server_list in [
            "/etc/mars/mars-api-server-legacy.list",
            "/etc/mars/mars-api-server.list",
        ]:
            if os.path.exists(default_mars_server_list):
                break

    mars_server_list: str = config.get("mars_server_list", default_mars_server_list)
    if os.path.exists(mars_server_list):
        with open(mars_server_list) as f:
            mars_servers = f.read().splitlines()
    else:
        raise MarsSystemError(
            "MARS servers cannot be found, this is an error at the system level."
        )
    return mars_servers


def execute_mars(
    request: dict[str, Any] | list[dict[str, Any]],
    context: Context,
    config: dict[str, Any] = dict(),
    target: str = "data.grib",
) -> str:
    from cads_mars_server import client as mars_client

    requests = ensure_list(request)
    # Implement embargo if it is set in the config
    # This is now done in normalize request, but leaving it here for now, as running twice is not a problem
    #  and the some adaptors may not use normalise_request yet
    if config.get("embargo") is not None:
        requests, _cacheable = implement_embargo(requests, config["embargo"])

    split_on_keys = ALWAYS_SPLIT_ON + ensure_list(config.get("split_on", []))
    requests = split_requests_on_keys(requests, split_on_keys)

    mars_servers = get_mars_server_list(config)

    cluster = mars_client.RemoteMarsClientCluster(urls=mars_servers, log=context)

    # Add required fields to the env dictionary:
    env = {
        "user_id": config.get("user_uid"),
        "request_id": config.get("request_uid"),
        "namespace": (
            f"{os.getenv('OPENSTACK_PROJECT', 'NO-OSPROJECT')}:"
            f"{os.getenv('RUNTIME_NAMESPACE', 'NO-NAMESPACE')}"
        ),
        "host": os.getenv("HOSTNAME"),
    }
    env["username"] = str(env["namespace"]) + ":" + str(env["user_id"]).split("-")[-1]

    context.add_stdout(f"Request sent to proxy MARS client: {requests}")
    reply = cluster.execute(requests, env, target)
    reply_message = str(reply.message)
    context.add_stdout(message=reply_message)

    if reply.error:
        error_lines = "\n".join(
            [message for message in reply_message.split("\n") if "ERROR" in message]
        )
        error_message = (
            "MARS has returned an error, please check your selection.\n"
            f"Request submitted to the MARS server:\n{requests}\n"
            f"Full error message:\n{error_lines}\n"
        )
        context.add_user_visible_error(message=error_message)

        error_message += f"Exception: {reply.error}\n"
        raise MarsRuntimeError(error_message)

    if not os.path.getsize(target):
        error_message = (
            "MARS returned no data, please check your selection."
            f"Request submitted to the MARS server:\n{requests}\n"
        )
        context.add_user_visible_error(
            message=error_message,
        )
        raise MarsNoDataError(error_message)

    return target


class DirectMarsCdsAdaptor(cds.AbstractCdsAdaptor):
    resources = {"MARS_CLIENT": 1}

    def retrieve(self, request: Request) -> BinaryIO:
        result = execute_mars(request, context=self.context)
        return open(result)  # type: ignore


class MarsCdsAdaptor(cds.AbstractCdsAdaptor):
    def __init__(self, *args, **kwargs) -> None:
        super().__init__(*args, **kwargs)
        self.data_format: str | None = None

    def convert_format(self, *args, **kwargs):
        from cads_adaptors.tools.convertors import convert_format

        return convert_format(*args, **kwargs)

    def daily_reduce(self, *args, **kwargs) -> dict[str, Any]:
        from cads_adaptors.tools.post_processors import daily_reduce

        kwargs.setdefault("context", self.context)
        return daily_reduce(*args, **kwargs)

    def monthly_reduce(self, *args, **kwargs) -> dict[str, Any]:
        from cads_adaptors.tools.post_processors import monthly_reduce

        kwargs.setdefault("context", self.context)
        return monthly_reduce(*args, **kwargs)

<<<<<<< HEAD
    def pre_mapping_modifications(self, request: dict[str, Any]) -> dict[str, Any]:
        """Implemented in normalise_request, before the mapping is applied."""
        request = super().pre_mapping_modifications(request)
=======
    def retrieve(self, request: Request) -> BinaryIO | list[BinaryIO]:
        import dask
>>>>>>> 46468b4b

        # TODO: Remove legacy syntax all together
        data_format = request.pop("format", "grib")
        data_format = request.pop("data_format", data_format)

        # Account from some horribleness from the legacy system:
        if data_format.lower() in ["netcdf.zip", "netcdf_zip", "netcdf4.zip"]:
            self.data_format = "netcdf"
            request.setdefault("download_format", "zip")

        default_download_format = "as_source"
        download_format = request.pop("download_format", default_download_format)
        self.set_download_format(
            download_format, default_download_format=default_download_format
        )

        # Apply any mapping
        mapped_formats = self.apply_mapping({"data_format": data_format})
        # TODO: Add this extra mapping to apply_mapping?
        self.data_format = adaptor_tools.handle_data_format(
            mapped_formats["data_format"]
        )

        return request

    def retrieve(self, request: dict[str, Any]) -> BinaryIO:
        import dask

        # Call normalise_request to set self.mapped_requests
        request = self.normalise_request(request)

        result: Any = execute_mars(
            self.mapped_requests, context=self.context, config=self.config
        )

        with dask.config.set(scheduler="threads"):
            result = self.post_process(result)

            # TODO?: Generalise format conversion to be a post-processor
            paths = self.convert_format(
                result,
                self.data_format,
                context=self.context,
                config=self.config,
            )

        # A check to ensure that if there is more than one path, and download_format
        #  is as_source, we over-ride and zip up the files
        if len(paths) > 1 and self.download_format == "as_source":
            self.download_format = "zip"

        return self.make_download_object(paths)<|MERGE_RESOLUTION|>--- conflicted
+++ resolved
@@ -143,14 +143,9 @@
         kwargs.setdefault("context", self.context)
         return monthly_reduce(*args, **kwargs)
 
-<<<<<<< HEAD
     def pre_mapping_modifications(self, request: dict[str, Any]) -> dict[str, Any]:
         """Implemented in normalise_request, before the mapping is applied."""
         request = super().pre_mapping_modifications(request)
-=======
-    def retrieve(self, request: Request) -> BinaryIO | list[BinaryIO]:
-        import dask
->>>>>>> 46468b4b
 
         # TODO: Remove legacy syntax all together
         data_format = request.pop("format", "grib")
@@ -176,7 +171,7 @@
 
         return request
 
-    def retrieve(self, request: dict[str, Any]) -> BinaryIO:
+    def retrieve(self, request: dict[str, Any]) -> BinaryIO | list[BinaryIO]:
         import dask
 
         # Call normalise_request to set self.mapped_requests
