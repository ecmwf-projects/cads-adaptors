import os
<<<<<<< HEAD
from typing import Any, Union
=======
from typing import Any, BinaryIO
>>>>>>> 6150f3b3

from cads_adaptors.adaptors import Context, Request, cds
from cads_adaptors.exceptions import MarsNoDataError, MarsRuntimeError, MarsSystemError
from cads_adaptors.tools import adaptor_tools
from cads_adaptors.tools.date_tools import implement_embargo
from cads_adaptors.tools.general import ensure_list, split_requests_on_keys

# This hard requirement of MARS requests should be moved to the proxy MARS client
ALWAYS_SPLIT_ON: list[str] = [
    "class",
    "type",
    "stream",
    "levtype",
    "expver",
    "domain",
    "system",
    "method",
    "origin",
]


def get_mars_server_list(config) -> list[str]:
    if config.get("mars_servers") is not None:
        return ensure_list(config["mars_servers"])

    # TODO: Refactor when we have a more stable set of mars-servers
    if os.getenv("MARS_API_SERVER_LIST") is not None:
        default_mars_server_list = os.getenv("MARS_API_SERVER_LIST")
    else:
        for default_mars_server_list in [
            "/etc/mars/mars-api-server-legacy.list",
            "/etc/mars/mars-api-server.list",
        ]:
            if os.path.exists(default_mars_server_list):
                break

    mars_server_list: str = config.get("mars_server_list", default_mars_server_list)
    if os.path.exists(mars_server_list):
        with open(mars_server_list) as f:
            mars_servers = f.read().splitlines()
    else:
        raise MarsSystemError(
            "MARS servers cannot be found, this is an error at the system level."
        )
    return mars_servers


def execute_mars(
    request: dict[str, Any] | list[dict[str, Any]],
    context: Context,
    config: dict[str, Any] = dict(),
    target: str = "data.grib",
) -> str:
    from cads_mars_server import client as mars_client

    requests = ensure_list(request)
    # Implement embargo if it is set in the config
    # This is now done in normalize request, but leaving it here for now, as running twice is not a problem
    #  and the some adaptors may not use normalise_request yet
    if config.get("embargo") is not None:
        requests, _cacheable = implement_embargo(requests, config["embargo"])

    split_on_keys = ALWAYS_SPLIT_ON + ensure_list(config.get("split_on", []))
    requests = split_requests_on_keys(requests, split_on_keys)

    mars_servers = get_mars_server_list(config)

    cluster = mars_client.RemoteMarsClientCluster(urls=mars_servers, log=context)

    # Add required fields to the env dictionary:
    env = {
        "user_id": config.get("user_uid"),
        "request_id": config.get("request_uid"),
        "namespace": (
            f"{os.getenv('OPENSTACK_PROJECT', 'NO-OSPROJECT')}:"
            f"{os.getenv('RUNTIME_NAMESPACE', 'NO-NAMESPACE')}"
        ),
        "host": os.getenv("HOSTNAME"),
    }
    env["username"] = str(env["namespace"]) + ":" + str(env["user_id"]).split("-")[-1]

    context.add_stdout(f"Request sent to proxy MARS client: {requests}")
    reply = cluster.execute(requests, env, target)
    reply_message = str(reply.message)
    context.add_stdout(message=reply_message)

    if reply.error:
        error_lines = "\n".join(
            [message for message in reply_message.split("\n") if "ERROR" in message]
        )
        error_message = (
            "MARS has returned an error, please check your selection.\n"
            f"Request submitted to the MARS server:\n{requests}\n"
            f"Full error message:\n{error_lines}\n"
        )
        context.add_user_visible_error(message=error_message)

        error_message += f"Exception: {reply.error}\n"
        raise MarsRuntimeError(error_message)

    if not os.path.getsize(target):
        error_message = (
            "MARS returned no data, please check your selection."
            f"Request submitted to the MARS server:\n{requests}\n"
        )
        context.add_user_visible_error(
            message=error_message,
        )
        raise MarsNoDataError(error_message)

    return target


class DirectMarsCdsAdaptor(cds.AbstractCdsAdaptor):
    resources = {"MARS_CLIENT": 1}

    def multi_retrieve(self, request: Request) -> cds.T_MULTI_RETRIEVE:
        result = execute_mars(request, context=self.context)
        return open(result, "rb")


class MarsCdsAdaptor(cds.AbstractCdsAdaptor):
    def __init__(self, *args, **kwargs) -> None:
        super().__init__(*args, **kwargs)
        self.data_format: str | None = None

    def convert_format(self, *args, **kwargs):
        from cads_adaptors.tools.convertors import convert_format

        return convert_format(*args, **kwargs)

    def daily_reduce(self, *args, **kwargs) -> dict[str, Any]:
        from cads_adaptors.tools.post_processors import daily_reduce

        kwargs.setdefault("context", self.context)
        return daily_reduce(*args, **kwargs)

    def monthly_reduce(self, *args, **kwargs) -> dict[str, Any]:
        from cads_adaptors.tools.post_processors import monthly_reduce

        kwargs.setdefault("context", self.context)
        return monthly_reduce(*args, **kwargs)

<<<<<<< HEAD
    def multi_retrieve(self, request: Request) -> cds.T_MULTI_RETRIEVE:
        import dask
=======
    def pre_mapping_modifications(self, request: dict[str, Any]) -> dict[str, Any]:
        """Implemented in normalise_request, before the mapping is applied."""
        request = super().pre_mapping_modifications(request)
>>>>>>> 6150f3b3

        # TODO: Remove legacy syntax all together
        data_format = request.pop("format", "grib")
        data_format = request.pop("data_format", data_format)

        # Account from some horribleness from the legacy system:
        if data_format.lower() in ["netcdf.zip", "netcdf_zip", "netcdf4.zip"]:
            self.data_format = "netcdf"
            request.setdefault("download_format", "zip")

        default_download_format = "as_source"
        download_format = request.pop("download_format", default_download_format)
        self.set_download_format(
            download_format, default_download_format=default_download_format
        )

        # Apply any mapping
        mapped_formats = self.apply_mapping({"data_format": data_format})
        # TODO: Add this extra mapping to apply_mapping?
        self.data_format = adaptor_tools.handle_data_format(
            mapped_formats["data_format"]
        )

        return request

    def retrieve(self, request: dict[str, Any]) -> BinaryIO | list[BinaryIO]:
        import dask

        # Call normalise_request to set self.mapped_requests
        request = self.normalise_request(request)

        result: Any = execute_mars(
            self.mapped_requests, context=self.context, config=self.config
        )

        with dask.config.set(scheduler="threads"):
            result = self.post_process(result)

            # TODO?: Generalise format conversion to be a post-processor
            paths = self.convert_format(
                result,
                self.data_format,
                context=self.context,
                config=self.config,
            )

        # A check to ensure that if there is more than one path, and download_format
        #  is as_source, we over-ride and zip up the files
        if len(paths) > 1 and self.download_format == "as_source":
            self.download_format = "zip"

        return self.make_download_object(paths)<|MERGE_RESOLUTION|>--- conflicted
+++ resolved
@@ -1,9 +1,4 @@
-import os
-<<<<<<< HEAD
-from typing import Any, Union
-=======
 from typing import Any, BinaryIO
->>>>>>> 6150f3b3
 
 from cads_adaptors.adaptors import Context, Request, cds
 from cads_adaptors.exceptions import MarsNoDataError, MarsRuntimeError, MarsSystemError
@@ -147,14 +142,9 @@
         kwargs.setdefault("context", self.context)
         return monthly_reduce(*args, **kwargs)
 
-<<<<<<< HEAD
-    def multi_retrieve(self, request: Request) -> cds.T_MULTI_RETRIEVE:
-        import dask
-=======
     def pre_mapping_modifications(self, request: dict[str, Any]) -> dict[str, Any]:
         """Implemented in normalise_request, before the mapping is applied."""
         request = super().pre_mapping_modifications(request)
->>>>>>> 6150f3b3
 
         # TODO: Remove legacy syntax all together
         data_format = request.pop("format", "grib")
@@ -180,7 +170,7 @@
 
         return request
 
-    def retrieve(self, request: dict[str, Any]) -> BinaryIO | list[BinaryIO]:
+    def multi_retrieve(self, request: Request) -> cds.T_MULTI_RETRIEVE:
         import dask
 
         # Call normalise_request to set self.mapped_requests
