import os
import pathlib
import time
from typing import Any, BinaryIO

from cads_adaptors.adaptors import Context, Request, cds
from cads_adaptors.exceptions import (
    CdsConfigError,
    MarsNoDataError,
    MarsRuntimeError,
    MarsSystemError,
)
from cads_adaptors.tools.adaptor_tools import handle_data_format
from cads_adaptors.tools.date_tools import implement_embargo
from cads_adaptors.tools.general import (
    ensure_list,
    split_requests_on_keys,
)

# This hard requirement of MARS requests should be moved to the proxy MARS client
ALWAYS_SPLIT_ON: list[str] = [
    "class",
    "type",
    "stream",
    "levtype",
    "expver",
    "domain",
    "system",
    "method",
    "origin",
]


def get_mars_server_list(config) -> list[str]:
    if config.get("mars_servers") is not None:
        return ensure_list(config["mars_servers"])

    # TODO: Refactor when we have a more stable set of mars-servers
    if os.getenv("MARS_API_SERVER_LIST") is not None:
        default_mars_server_list = os.getenv("MARS_API_SERVER_LIST")
    else:
        for default_mars_server_list in [
            "/etc/mars/mars-api-server-legacy.list",
            "/etc/mars/mars-api-server.list",
        ]:
            if os.path.exists(default_mars_server_list):
                break

    mars_server_list: str = config.get("mars_server_list", default_mars_server_list)
    if os.path.exists(mars_server_list):
        with open(mars_server_list) as f:
            mars_servers = f.read().splitlines()
    else:
        raise MarsSystemError(
            "MARS servers cannot be found, this is an error at the system level."
        )
    return mars_servers

def download_file(url, timeout=30, chunk_size=8192, max_retries=3, context=None):
    import requests

    local_filename = url.split('/')[-1]
    attempt = 0

    while attempt < max_retries:
        try:
            # Check if file exists and get its size
            mode = 'ab' if os.path.exists(local_filename) else 'wb'
            file_size = os.path.getsize(local_filename) if os.path.exists(local_filename) else 0

            headers = {}
            if file_size > 0:
                headers['Range'] = f'bytes={file_size}-'

            with requests.get(url, stream=True, headers=headers, timeout=timeout) as r:
                if file_size > 0 and r.status_code == 416:
                    # Already fully downloaded
                    return local_filename
                r.raise_for_status()
                with open(local_filename, mode) as f:
                    for chunk in r.iter_content(chunk_size=chunk_size):
                        if chunk:
                            f.write(chunk)
            return local_filename

        except requests.exceptions.Timeout:
            attempt += 1
            context.add_user_visible_error(f"Timeout occurred, retrying (attempt {attempt}/{max_retries})...")
            # On next attempt, resume from where we left off

        except Exception as e:
            context.add_user_visible_error(f"Error occurred while downloading file: {e}")
            raise RuntimeError(f"Failed to download file: {e}")

    raise RuntimeError("Max retries exceeded while downloading file.")


def execute_mars(
    request: dict[str, Any] | list[dict[str, Any]],
    context: Context = Context(),
    config: dict[str, Any] = dict(),
    mapping: dict[str, Any] = dict(),
    target_fname: str = "data.grib",
    target_dir: str = "",
) -> str:
    is_pipe = os.getenv("MARS_API_USE_PIPE", "0") == "1"
    if is_pipe:
        from cads_mars_server import client_pipe as mars_client
    else:
        from cads_mars_server import client_file as mars_client
        from cads_mars_server.config import local_target
    
    requests = ensure_list(request)
    # Implement embargo if it is set in the config
    # This is now done in normalize request, but leaving it here for now, as running twice is not a problem
    #  and the some adaptors may not use normalise_request yet
    if config.get("embargo") is not None:
        requests, _cacheable = implement_embargo(requests, config["embargo"])

    target = str(pathlib.Path(target_dir) / target_fname)

    split_on_keys = ALWAYS_SPLIT_ON + ensure_list(config.get("split_on", []))
    requests = split_requests_on_keys(requests, split_on_keys, context, mapping)

    mars_servers = get_mars_server_list(config)

    cluster = mars_client.RemoteMarsClientCluster(urls=mars_servers, log=context)

    # Add required fields to the env dictionary:
    env = {
        "user_id": config.get("user_uid"),
        "request_id": config.get("request_uid"),
        "namespace": (
            f"{os.getenv('OPENSTACK_PROJECT', 'NO-OSPROJECT')}:"
            f"{os.getenv('RUNTIME_NAMESPACE', 'NO-NAMESPACE')}"
        ),
        "host": os.getenv("HOSTNAME"),
    }
    env["username"] = str(env["namespace"]) + ":" + str(env["user_id"]).split("-")[-1]
    time0 = time.time()
    context.info(f"Request sent to proxy MARS client: {requests}")
    if is_pipe:
        context.debug(f"Pipe to {target}")
        cluster.execute(requests, env, target)
    else:
        context.add_user_visible_log(f'Requesting data from cads-mars-server on shared MARS cephfs ')
        reply = cluster.execute(requests, env)
        context.info(f'Request submitted {config.get("request_uid")} cached {reply.data is not None}')
        while reply.data is None:
            reply_message = str(reply.message)
            context.add_stdout(message=reply_message)
            context.add_user_visible_log(message=reply_message)
            if reply.data is None:
                time.sleep(1)
            reply = cluster.execute(requests, env)
        target = local_target(reply.data)
    reply_message = str(reply.message)
    delta_time = time.time() - time0
<<<<<<< HEAD
    # Check if the file exists
    context.add_user_visible_log(f"Starting download for target: {target}")
    if target.startswith("http"):
        _this_t0 = time.time()
        # If the target is a URL, we need to get the size from the headers
        ot = target
        try:
            target = download_file(target, max_retries=10, timeout=10, context=context)
            context.add_user_visible_log(f"Downloaded file from {ot} to {target} in {time.time() - _this_t0:.2f} seconds")
        except Exception as e:
            context.add_user_visible_error(f"Failed to download file from {ot}: {e}")
            raise MarsRuntimeError(f"Failed to download file from {ot}: {e}")
    filesize = os.path.getsize(target)
        
    context.info(
        f"MARS Request complete. Filesize={filesize * 1e-6} Mb, delta_time= {delta_time:.2f} seconds.",
        delta_time=delta_time,
        filesize=filesize,
    )
=======
    if os.path.exists(target):
        filesize = os.path.getsize(target)
        context.info(
            f"The MARS Request produced a target "
            f"(filesize={filesize * 1e-6} Mb, delta_time= {delta_time:.2f} seconds).",
            delta_time=delta_time,
            filesize=filesize,
        )
    else:
        filesize = 0
        context.info(
            f"The MARS request produced no target (delta_time= {delta_time:.2f} seconds).",
            delta_time=delta_time,
        )

>>>>>>> bccfda30
    context.debug(message=reply_message)

    if reply.error:
        error_lines = "\n".join(
            [message for message in reply_message.split("\n") if "ERROR" in message]
        )
        error_message = (
            "MARS has returned an error, please check your selection.\n"
            f"Request submitted to the MARS server:\n{requests}\n"
            f"Full error message:\n{error_lines}\n"
        )
        context.add_user_visible_error(message=error_message)

        error_message += f"Exception: {reply.error}\n"
    
        raise MarsRuntimeError(error_message)

    if not filesize:
        error_message = (
            "MARS returned no data, please check your selection."
            f"Request submitted to the MARS server:\n{requests}\n"
        )
        context.add_user_visible_error(
            message=error_message,
        )
        raise MarsNoDataError(error_message)

    return target


class DirectMarsCdsAdaptor(cds.AbstractCdsAdaptor):
    resources = {"MARS_CLIENT": 1}

    def retrieve(self, request: Request) -> BinaryIO:
        result = execute_mars(
            request,
            context=self.context,
            target_dir=self.cache_tmp_path,
        )
        return open(result, "rb")


class MarsCdsAdaptor(cds.AbstractCdsAdaptor):
    def __init__(self, *args, **kwargs) -> None:
        super().__init__(*args, **kwargs)
        self.data_format: str | None = None

    def convert_format(self, *args, **kwargs):
        from cads_adaptors.tools.convertors import convert_format

        return convert_format(*args, **kwargs)

    def daily_reduce(self, *args, **kwargs) -> dict[str, Any]:
        from cads_adaptors.tools.post_processors import daily_reduce

        kwargs.setdefault("context", self.context)
        return daily_reduce(*args, **kwargs)

    def monthly_reduce(self, *args, **kwargs) -> dict[str, Any]:
        from cads_adaptors.tools.post_processors import monthly_reduce

        kwargs.setdefault("context", self.context)
        return monthly_reduce(*args, **kwargs)

    def pre_mapping_modifications(self, request: dict[str, Any]) -> dict[str, Any]:
        """Implemented in normalise_request, before the mapping is applied."""
        request = super().pre_mapping_modifications(request)

        if "format" in request:
            self.context.add_user_visible_error(
                "The 'format' key for requests is deprecated, please use 'data_format' instead. "
                "Use of 'format' is no longer part of the system testing, "
                "therefore it is not guaranteed to work."
            )
        # Remove "format" from request if it exists
        data_format = request.pop("format", "grib")
        data_format = handle_data_format(request.get("data_format", data_format))

        # Account from some horribleness from the legacy system:
        if data_format.lower() in ["netcdf.zip", "netcdf_zip", "netcdf4.zip"]:
            data_format = "netcdf"
            request.setdefault("download_format", "zip")

        # Enforce value of data_format to normalized value
        request["data_format"] = data_format

        default_download_format = "as_source"
        download_format = request.pop("download_format", default_download_format)
        self.set_download_format(
            download_format, default_download_format=default_download_format
        )

        return request

    def retrieve_list_of_results(self, request: dict[str, Any]) -> list[str]:
        # Call normalise_request to set self.mapped_requests
        request = self.normalise_request(request)

        # Invoke handle_data_format again as intersect_constraints may turn "data_format" into a list
        data_formats = [
            handle_data_format(req.pop("data_format", None))
            for req in self.mapped_requests
        ]
        data_formats = list(set(data_formats))
        if len(data_formats) != 1 or data_formats[0] is None:
            # It should not be possible to reach here, if it is, there is a problem.
            raise CdsConfigError(
                "Something has gone wrong in preparing your request, "
                "please try to submit your request again. "
                "If the problem persists, please contact user support."
            )
        self.data_format = data_formats[0]

        result = execute_mars(
            self.mapped_requests,
            context=self.context,
            config=self.config,
            mapping=self.mapping,
            target_dir=self.cache_tmp_path,
        )

        results_dict = self.post_process(result)

        # TODO?: Generalise format conversion to be a post-processor
        paths = self.convert_format(
            results_dict,
            self.data_format,
            context=self.context,
            config=self.config,
            target_dir=str(self.cache_tmp_path),
        )

        # A check to ensure that if there is more than one path, and download_format
        #  is as_source, we over-ride and zip up the files
        if len(paths) > 1 and self.download_format == "as_source":
            self.download_format = "zip"

        return paths<|MERGE_RESOLUTION|>--- conflicted
+++ resolved
@@ -156,7 +156,6 @@
         target = local_target(reply.data)
     reply_message = str(reply.message)
     delta_time = time.time() - time0
-<<<<<<< HEAD
     # Check if the file exists
     context.add_user_visible_log(f"Starting download for target: {target}")
     if target.startswith("http"):
@@ -169,16 +168,9 @@
         except Exception as e:
             context.add_user_visible_error(f"Failed to download file from {ot}: {e}")
             raise MarsRuntimeError(f"Failed to download file from {ot}: {e}")
-    filesize = os.path.getsize(target)
-        
-    context.info(
-        f"MARS Request complete. Filesize={filesize * 1e-6} Mb, delta_time= {delta_time:.2f} seconds.",
-        delta_time=delta_time,
-        filesize=filesize,
-    )
-=======
     if os.path.exists(target):
         filesize = os.path.getsize(target)
+        
         context.info(
             f"The MARS Request produced a target "
             f"(filesize={filesize * 1e-6} Mb, delta_time= {delta_time:.2f} seconds).",
@@ -192,7 +184,6 @@
             delta_time=delta_time,
         )
 
->>>>>>> bccfda30
     context.debug(message=reply_message)
 
     if reply.error:
