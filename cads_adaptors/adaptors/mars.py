--- conflicted
+++ resolved
@@ -12,10 +12,6 @@
     requests = ensure_list(request)
     with open("r", "w") as fp:
         for i, req in enumerate(requests):
-<<<<<<< HEAD
-            print("MARS DEBUG:", req)
-=======
->>>>>>> 80a1e743
             print("retrieve", file=fp)
             # Add target file to first request, any extra store in same grib
             if i == 0:
@@ -24,10 +20,6 @@
                 if not isinstance(value, (list, tuple)):
                     value = [value]
                 print(f", {key}={'/'.join(str(v) for v in value)}", file=fp)
-<<<<<<< HEAD
-                print(f"MARS DEBUG  , {key}={'/'.join(str(v) for v in value)}")
-=======
->>>>>>> 80a1e743
 
     env = dict(**os.environ)
     # FIXME: set with the namespace and user_id
