--- conflicted
+++ resolved
@@ -49,12 +49,8 @@
     request: Union[Request, list],
     context: Context,
     target: str = "data.grib",
-<<<<<<< HEAD
     context: Context | None = None,
     mars_cmd: tuple[str, ...] = ("/usr/local/bin/mars", "req"),
-=======
-    mars_cmd: tuple[str, ...] = ("/usr/local/bin/mars", "r"),
->>>>>>> 54cea15e
 ) -> str:
     import subprocess
 
