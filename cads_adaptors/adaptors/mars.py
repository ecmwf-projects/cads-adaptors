import os
from typing import BinaryIO, Union

from cads_adaptors import mapping
from cads_adaptors.adaptors import Request, cds
from cads_adaptors.tools.general import ensure_list


def execute_mars(request: Union[Request, list], target="data.grib"):
    import subprocess

    requests = ensure_list(request)
    with open("r", "w") as fp:
        for i, req in enumerate(requests):
            print("retrieve", file=fp)
            # Add target file to first request, any extra store in same grib
            if i == 0:
                print(f", target={target}", file=fp)
            for key, value in req.items():
                if not isinstance(value, (list, tuple)):
                    value = [value]
                print(f", {key}={'/'.join(str(v) for v in value)}", file=fp)

    env = dict(**os.environ)
    # FIXME: set with the namespace and user_id
    namespace = "cads"
    user_id = 0
    env["MARS_USER"] = f"{namespace}-{user_id}"

    output = subprocess.run(
        ["/usr/local/bin/mars", "r"], check=False, env=env, capture_output=True
    )
    return target, output



class DirectMarsCdsAdaptor(cds.AbstractCdsAdaptor):
    resources = {"MARS_CLIENT": 1}

    def retrieve(self, request: Request) -> BinaryIO:
        result, output = execute_mars(request)

        self.context.stdout = output.stdout.decode()
        self.context.stderr = output.stderr.decode()
        self.context.user_visible_log = output.stdout.decode()

        if output.returncode:
            raise RuntimeError("The Direct MARS adaptor has crashed.")

        return open(result)  # type: ignore

class MarsCdsAdaptor(DirectMarsCdsAdaptor):
    def retrieve(self, request: Request) -> BinaryIO:
        from cads_adaptors.tools import download_tools

        # Format of data files, grib or netcdf
        data_format = request.pop("format", "grib")  # TODO: remove legacy syntax?
        data_format = request.pop("data_format", data_format)

        # Format of download archive, as_source, zip, tar, list etc.
        download_format = request.pop("download_format", "as_source")

        mapped_request = mapping.apply_mapping(request, self.mapping)  # type: ignore
<<<<<<< HEAD
        if data_format not in ["grib"]:
            # FIXME: reformat if needed
            pass

        result = execute_mars(mapped_request)
=======

        result, output = execute_mars(mapped_request)

        self.context.stdout = output.stdout.decode()
        self.context.stderr = output.stderr.decode()
        self.context.user_visible_log = output.stdout.decode()

        if output.returncode:
            raise RuntimeError("The MARS adaptor has crashed.")

        if data_format in ["netcdf", "nc"]:
            from cads_adaptors.tools.convertors import grib_to_netcdf_files

            results = grib_to_netcdf_files(result)
        else:
            results = [result]
>>>>>>> 6b48ed4b

        download_kwargs = {
            "base_target": f"{self.collection_id}-{hash(tuple(request))}"
        }
        return download_tools.DOWNLOAD_FORMATS[download_format](
            results, **download_kwargs
        )<|MERGE_RESOLUTION|>--- conflicted
+++ resolved
@@ -49,6 +49,7 @@
 
         return open(result)  # type: ignore
 
+
 class MarsCdsAdaptor(DirectMarsCdsAdaptor):
     def retrieve(self, request: Request) -> BinaryIO:
         from cads_adaptors.tools import download_tools
@@ -61,13 +62,6 @@
         download_format = request.pop("download_format", "as_source")
 
         mapped_request = mapping.apply_mapping(request, self.mapping)  # type: ignore
-<<<<<<< HEAD
-        if data_format not in ["grib"]:
-            # FIXME: reformat if needed
-            pass
-
-        result = execute_mars(mapped_request)
-=======
 
         result, output = execute_mars(mapped_request)
 
@@ -84,7 +78,6 @@
             results = grib_to_netcdf_files(result)
         else:
             results = [result]
->>>>>>> 6b48ed4b
 
         download_kwargs = {
             "base_target": f"{self.collection_id}-{hash(tuple(request))}"
