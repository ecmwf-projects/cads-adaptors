import dataclasses
import json
import os
import pathlib
from typing import Any, BinaryIO

import cacholote

from cads_adaptors.adaptors import Context, Request, cds
from cads_adaptors.exceptions import MarsNoDataError, MarsRuntimeError, MarsSystemError
from cads_adaptors.tools import adaptor_tools
from cads_adaptors.tools.date_tools import implement_embargo
from cads_adaptors.tools.general import ensure_list, split_requests_on_keys

# This hard requirement of MARS requests should be moved to the proxy MARS client
ALWAYS_SPLIT_ON: list[str] = [
    "class",
    "type",
    "stream",
    "levtype",
    "expver",
    "domain",
    "system",
    "method",
    "origin",
]


def get_mars_server_list(config) -> list[str]:
    if config.get("mars_servers") is not None:
        return ensure_list(config["mars_servers"])

    # TODO: Refactor when we have a more stable set of mars-servers
    if os.getenv("MARS_API_SERVER_LIST") is not None:
        default_mars_server_list = os.getenv("MARS_API_SERVER_LIST")
    else:
        for default_mars_server_list in [
            "/etc/mars/mars-api-server-legacy.list",
            "/etc/mars/mars-api-server.list",
        ]:
            if os.path.exists(default_mars_server_list):
                break

    mars_server_list: str = config.get("mars_server_list", default_mars_server_list)
    if os.path.exists(mars_server_list):
        with open(mars_server_list) as f:
            mars_servers = f.read().splitlines()
    else:
        raise MarsSystemError(
            "MARS servers cannot be found, this is an error at the system level."
        )
    return mars_servers


def execute_mars(
    request: dict[str, Any] | list[dict[str, Any]],
    context: Context = Context(),
    config: dict[str, Any] = dict(),
    mapping: dict[str, Any] = dict(),
    target_fname: str = "data.grib",
    target_dir: str | pathlib.Path = "",
) -> str:
    from cads_mars_server import client as mars_client

    requests = ensure_list(request)
    # Implement embargo if it is set in the config
    # This is now done in normalize request, but leaving it here for now, as running twice is not a problem
    #  and the some adaptors may not use normalise_request yet
    context.info(f"execute_mars: requests: {requests}")
    if config.get("embargo") is not None:
        requests, _cacheable = implement_embargo(requests, config["embargo"])

    target = str(pathlib.Path(target_dir) / target_fname)

    split_on_keys = ALWAYS_SPLIT_ON + ensure_list(config.get("split_on", []))
    requests = split_requests_on_keys(requests, split_on_keys, context, mapping)

    mars_servers = get_mars_server_list(config)

    cluster = mars_client.RemoteMarsClientCluster(urls=mars_servers, log=context)

    # Add required fields to the env dictionary:
    env = {
        "user_id": config.get("user_uid"),
        "request_id": config.get("request_uid"),
        "namespace": (
            f"{os.getenv('OPENSTACK_PROJECT', 'NO-OSPROJECT')}:"
            f"{os.getenv('RUNTIME_NAMESPACE', 'NO-NAMESPACE')}"
        ),
        "host": os.getenv("HOSTNAME"),
    }
    env["username"] = str(env["namespace"]) + ":" + str(env["user_id"]).split("-")[-1]

    context.add_stdout(f"Request sent to proxy MARS client: {requests}")
    reply = cluster.execute(requests, env, target)
    reply_message = str(reply.message)
    context.add_stdout(message=reply_message)

    if reply.error:
        error_lines = "\n".join(
            [message for message in reply_message.split("\n") if "ERROR" in message]
        )
        error_message = (
            "MARS has returned an error, please check your selection.\n"
            f"Request submitted to the MARS server:\n{requests}\n"
            f"Full error message:\n{error_lines}\n"
        )
        context.add_user_visible_error(message=error_message)

        error_message += f"Exception: {reply.error}\n"
        raise MarsRuntimeError(error_message)

    if not os.path.getsize(target):
        error_message = (
            "MARS returned no data, please check your selection."
            f"Request submitted to the MARS server:\n{requests}\n"
        )
        context.add_user_visible_error(
            message=error_message,
        )
        raise MarsNoDataError(error_message)

    return target


@dataclasses.dataclass
class CachedExecuteMars:
    context: Context
    config: dict[str, Any]
    mapping: dict[str, Any]
    cache_tmp_path: pathlib.Path

    @property
    def use_cache(self) -> bool:
        fs, _ = cacholote.utils.get_cache_files_fs_dirname()
        return "local" in ensure_list(fs.protocol)

    def sort_requests(self, requests: list[Request]) -> list[Request]:
        requests = [dict(sorted(request.items())) for request in requests]
        return sorted(requests, key=lambda request: json.dumps(request))

    def _execute_mars(self, requests: list[Request]) -> BinaryIO:
        result = execute_mars(
            requests,
            self.context,
            self.config,
            self.mapping,
            target_dir=self.cache_tmp_path,
        )
        return open(result, "rb")

    def execute_mars(self, requests: list[Request]) -> str:
        requests = self.sort_requests(requests)
        self.context.info(f"{self.use_cache = }")
        self.context.info(f"{requests = }")
        with cacholote.config.set(use_cache=self.use_cache, return_cache_entry=False):
<<<<<<< HEAD
            name = self.cached_retrieve(requests).name
        self.context.info(f"{name = }")
=======
            return cacholote.cacheable(self._execute_mars)(requests).name

    def retrieve(self, requests: list[Request]) -> BinaryIO:
        result = self.execute_mars(requests)
>>>>>>> 888a7a7b
        return (
            cacholote.extra_encoders.FrozenFile(result, "rb")
            if self.use_cache
            else open(result, "rb")
        )


class DirectMarsCdsAdaptor(cds.AbstractCdsAdaptor):
    resources = {"MARS_CLIENT": 1}

    def retrieve(self, request: Request) -> BinaryIO:
        cached_execute_mars = CachedExecuteMars(
            context=self.context,
            config=self.config,
            mapping=self.mapping,
            cache_tmp_path=self.cache_tmp_path,
        )
        request.pop("_test_field_to_pop", None)
        return cached_execute_mars.retrieve([request])


class MarsCdsAdaptor(cds.AbstractCdsAdaptor):
    def __init__(self, *args, **kwargs) -> None:
        super().__init__(*args, **kwargs)
        self.data_format: str | None = None

    def convert_format(self, *args, **kwargs):
        from cads_adaptors.tools.convertors import convert_format

        return convert_format(*args, **kwargs)

    def daily_reduce(self, *args, **kwargs) -> dict[str, Any]:
        from cads_adaptors.tools.post_processors import daily_reduce

        kwargs.setdefault("context", self.context)
        return daily_reduce(*args, **kwargs)

    def monthly_reduce(self, *args, **kwargs) -> dict[str, Any]:
        from cads_adaptors.tools.post_processors import monthly_reduce

        kwargs.setdefault("context", self.context)
        return monthly_reduce(*args, **kwargs)

    def pre_mapping_modifications(self, request: dict[str, Any]) -> dict[str, Any]:
        """Implemented in normalise_request, before the mapping is applied."""
        request = super().pre_mapping_modifications(request)

        # TODO: Remove legacy syntax all together
        data_format = request.pop("format", "grib")
        data_format = request.pop("data_format", data_format)

        # Account from some horribleness from the legacy system:
        if data_format.lower() in ["netcdf.zip", "netcdf_zip", "netcdf4.zip"]:
            self.data_format = "netcdf"
            request.setdefault("download_format", "zip")

        default_download_format = "as_source"
        download_format = request.pop("download_format", default_download_format)
        self.set_download_format(
            download_format, default_download_format=default_download_format
        )

        # Apply any mapping
        mapped_formats = self.apply_mapping({"data_format": data_format})
        # TODO: Add this extra mapping to apply_mapping?
        self.data_format = adaptor_tools.handle_data_format(
            mapped_formats["data_format"]
        )

        return request

    @property
    def use_cache(self) -> bool:
        fs, _ = cacholote.utils.get_cache_files_fs_dirname()
        return "local" in ensure_list(fs.protocol)

    def retrieve(self, request):
        results = self.retrieve_list_of_results(request)
        return (
            cacholote.extra_encoders.FrozenFile(results[0], "rb")
            if self.use_cache
            else open(results[0], "rb")
        )

    def retrieve_list_of_results(self, request: dict[str, Any]) -> list[str]:
        import dask

        # Call normalise_request to set self.mapped_requests
        request = self.normalise_request(request)

        # result = execute_mars(
        #     self.mapped_requests,
        #     context=self.context,
        #     config=self.config,
        #     mapping=self.mapping,
        #     target_dir=self.cache_tmp_path,
        # )

        cached_execute_mars = CachedExecuteMars(
            context=self.context,
            config=self.config,
            mapping=self.mapping,
            cache_tmp_path=self.cache_tmp_path,
        )
        self.context.info(f"mapped_requests: {self.mapped_requests}")
        result = cached_execute_mars.retrieve(self.mapped_requests)
        try:
            result.close()
            result = result.name
        except Exception:
            self.context.error(f"Failed to close result: {result}")
            pass

        with dask.config.set(scheduler="threads"):
            results_dict = self.post_process(result)

            # TODO?: Generalise format conversion to be a post-processor
            paths = self.convert_format(
                results_dict,
                self.data_format,
                context=self.context,
                config=self.config,
                target_dir=str(self.cache_tmp_path),
            )

        # A check to ensure that if there is more than one path, and download_format
        #  is as_source, we over-ride and zip up the files
        if len(paths) > 1 and self.download_format == "as_source":
            self.download_format = "zip"

        return paths<|MERGE_RESOLUTION|>--- conflicted
+++ resolved
@@ -140,6 +140,9 @@
         return sorted(requests, key=lambda request: json.dumps(request))
 
     def _execute_mars(self, requests: list[Request]) -> BinaryIO:
+        print("=" * 100)
+        print(f"Executing MARS: {requests}")
+        print("=" * 100)
         result = execute_mars(
             requests,
             self.context,
@@ -151,18 +154,11 @@
 
     def execute_mars(self, requests: list[Request]) -> str:
         requests = self.sort_requests(requests)
-        self.context.info(f"{self.use_cache = }")
-        self.context.info(f"{requests = }")
         with cacholote.config.set(use_cache=self.use_cache, return_cache_entry=False):
-<<<<<<< HEAD
-            name = self.cached_retrieve(requests).name
-        self.context.info(f"{name = }")
-=======
             return cacholote.cacheable(self._execute_mars)(requests).name
 
     def retrieve(self, requests: list[Request]) -> BinaryIO:
         result = self.execute_mars(requests)
->>>>>>> 888a7a7b
         return (
             cacholote.extra_encoders.FrozenFile(result, "rb")
             if self.use_cache
