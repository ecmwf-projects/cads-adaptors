import os
import time
import zipfile
from typing import BinaryIO

import requests
import sqlalchemy

from cads_adaptors import adaptor, mapping
from cads_adaptors.adaptor_cds import AbstractCdsAdaptor

# import dask


class DbDataset(AbstractCdsAdaptor):
    def retrieve(self, request: adaptor.Request) -> BinaryIO:
        from cads_adaptors.adaptors.insitu.tools import csvlev2obs, insitu_utils

        print(f"{request},\n\n {self.config} \n\n {self.form}")
        try:
            print(f"all in:{self.config} - {dir(self)}")
        except Exception as err:
            print(f"{err}")
        print(f"metadata: {request.get('metadata', 'no metadata')}")

        api_url: str = self.config["api"]

        dataset = api_url.split("/")[-1]
        endpoint = api_url.replace("http://", "").split("/")[0]

        print(request)
        _q = {}

        request = mapping.apply_mapping(request, self.mapping)

        if isinstance(request, list):
            for q in request:
                q.setdefault("format", ["nc"])
                if _q == {}:
                    _q.update(q)
                else:
                    for _k in _q:
                        if _k == "area":
                            _q[_k] = q[_k]
                        else:
                            _q[_k] = list(set(_q[_k]).union(set(q[_k])))
        else:
            request.setdefault("format", "nc")
            for q in request:
                _q[q] = [request[q]] if not isinstance(request[q], list) else request[q]
        print(request)

        _q.get("version", ["v1"])[0]
        source = _q.get("source", ["not specified"])

        source = source[0] if isinstance(source, list) else source

        print("REQUEST recomposed: [{}]".format(_q))

        header, out_name = insitu_utils.csv_header(
            api_url, _q, self.collection_id, self.config, self.form
        )

        print(f"REQUEST renamed: [{_q}]")

        res = requests.get(f"{api_url}/compose", params=_q)
        table = res.json().lower().split(" from ")[1].split(" ")[0]

        print(f"db request: [{res.json()}]")
        print(f"table: [{table}]")

        fmt = _q["format"]
        fmt = fmt[0] if isinstance(fmt, list) else fmt
        print(f'~~~~~~~ format requested: {fmt},  {_q["format"]}')

        engine = insitu_utils.sql_engine(api_url, source, self.config)

        # If not netCDF we will always need a temporary csv file
        csv_path = "temp.csv"
        t0 = time.time()
        insitu_utils.sql_2_csv(sqlalchemy.text(res.json()), engine, csv_path)

        engine.dispose()

        print(
            "timing: time elapsed retrieving from db streaming to csv file %6.3f"
            % (time.time() - t0)
        )
        print(f"format requested =  {_q['format']} - {fmt}")
        # If necessary convert to one row per observation
        if fmt not in ["csv-lev.zip", "csv.zip", ".zip", "zip"]:
            t1 = time.time()
            csv_obs_path = "temp2.csv"
            csv_path = csvlev2obs.cdm_converter(
                csv_path,
                source,
                dataset=dataset,
                end_point=endpoint,
                out_file=csv_obs_path,
            )
            print(
                "timing: time elapsed converting to cdm-obs the file %6.3f"
                % (time.time() - t1)
            )

        t2 = time.time()
        # prepending the header to the output file
        csv_path_out = "tmp3.csv"
        with open(csv_path_out, "w", encoding="utf-8") as fo:
            fo.write(header)
            with open(csv_path, "r", encoding="utf-8") as fi:
                while True:
                    data = fi.read(65536)
                    if data:
                        fo.write(data)
                    else:
                        break

        output = f"{out_name}.zip"
        with zipfile.ZipFile(output, "w", zipfile.ZIP_DEFLATED) as zipf:
            zipf.write(csv_path_out, out_name)
        print("timing: time elapsed compressing the file %6.3f" % (time.time() - t2))
        return open(output, "rb")

    def csv_header(self, api_url, query):
        from cads_adaptors.adaptors.insitu.tools import insitu_utils

        print(query, self.form)
        source = query.get("source", ["not specified"])[0]
        variables = insitu_utils.variables_units(api_url, query.get("variable"), source)

        y = query.get("year", ["not set"])
        y.sort()
        y0 = y[0]
        y1 = y[-1]
        m = query.get("month", [f"{_:%02d}" for _ in range(1, 13)])
        m.sort()
        m0 = m[0]
        m1 = m[-1]
        d = query.get("day", [f"{_:%02d}" for _ in range(1, 32)])
        d.sort()
        d0 = d[0]
        d1 = d[-1]
        area = query.get("area") if "area" in query else "global"

        if area != "global":
            area = f"{area[0]}_{area[1]}_{area[2]}_{area[3]}"
        area = "global" if area == "90_-180_-90_180" else area
        fmts = dict(
            cds_url=f"{os.environ.get('PROJECT_URL', 'cads-portal-url')}/datasets/{self.collection_id}",
            source=source,
            licences=insitu_utils.get_licences(self.form),
            first_date=f"{y0}{m0}{d0}",
            last_date=f"{y1}{m1}{d1}",
            bbox=area,
            csv_convention="cdm-lev"
            if "csv-lev" in query.get("format", ["csv-lev"])[0]
            else "cdm-obs",
            area_type=area if area == "global" else "subset",
            variables=variables,
            version=query.get("version", [""])[0],
        )

<<<<<<< HEAD
        return insitu_utils.header_template.format(
            **fmts
        ), insitu_utils.zipped_file_template.format(**fmts)
=======
        return insitu_utils.header_template.format(**fmts), insitu_utils.zipped_file_template.format(**fmts)
>>>>>>> 327071ee
<|MERGE_RESOLUTION|>--- conflicted
+++ resolved
@@ -13,6 +13,7 @@
 
 
 class DbDataset(AbstractCdsAdaptor):
+
     def retrieve(self, request: adaptor.Request) -> BinaryIO:
         from cads_adaptors.adaptors.insitu.tools import csvlev2obs, insitu_utils
 
@@ -161,10 +162,6 @@
             version=query.get("version", [""])[0],
         )
 
-<<<<<<< HEAD
         return insitu_utils.header_template.format(
             **fmts
-        ), insitu_utils.zipped_file_template.format(**fmts)
-=======
-        return insitu_utils.header_template.format(**fmts), insitu_utils.zipped_file_template.format(**fmts)
->>>>>>> 327071ee
+        ), insitu_utils.zipped_file_template.format(**fmts)