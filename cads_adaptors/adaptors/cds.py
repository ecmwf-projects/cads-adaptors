import os
from copy import deepcopy
from typing import Any, Union

from cads_adaptors import constraints, costing, mapping
from cads_adaptors.adaptors import AbstractAdaptor, Context, Request
from cads_adaptors.tools.general import ensure_list


class AbstractCdsAdaptor(AbstractAdaptor):
    resources = {"CADS_ADAPTORS": 1}

    def __init__(
        self,
        form: list[dict[str, Any]] | dict[str, Any] | None,
        context: Context | None = None,
        **config: Any,
    ):
        self.form = form
        self.collection_id = config.get("collection_id", "unknown-collection")
        self.constraints = config.pop("constraints", [])
        self.mapping = config.pop("mapping", {})
        self.licences: list[tuple[str, int]] = config.pop("licences", [])
        self.config = config
        if context is None:
            self.context = Context()
        else:
            self.context = context
        # The following attributes are updated during the retireve method
        self.input_request: Request = Request()
        self.mapped_request: Request = Request()
        self.download_format: str = "zip"
        self.receipt: bool = False

    def validate(self, request: Request) -> bool:
        return True

    def apply_constraints(self, request: Request) -> dict[str, Any]:
        return constraints.validate_constraints(self.form, request, self.constraints)

    def estimate_costs(self, request: Request) -> dict[str, int]:
<<<<<<< HEAD
        costing_config: dict[dict, Any] = self.config.get("costing", dict())
=======
        costing_config: dict[str, Any] = self.config.get("costing", dict())
        costing_kwargs: dict[str, Any] = costing_config.get("costing_kwargs", dict())
>>>>>>> c02177a0
        costs = {
            "size": costing.estimate_size(
                self.form,
                request.get("inputs", dict()),
                self.constraints,
<<<<<<< HEAD
                **costing_config.get("costing_kwargs", dict()),
=======
                **costing_kwargs,
>>>>>>> c02177a0
            ),
            "number_of_fields": costing.estimate_number_of_fields(self.form, request),
        }
        return costs

    def get_licences(self, request: Request) -> list[tuple[str, int]]:
        return self.licences

    # This is essentially a second __init__, but only for when we have a request at hand
    # and currently only implemented for retrieve methods
    def _pre_retrieve(self, request: Request, default_download_format="zip"):
        self.input_request = deepcopy(request)
        self.receipt = request.pop("receipt", False)
        self.download_format = request.pop("download_format", default_download_format)
        self.mapped_request = mapping.apply_mapping(request, self.mapping)  # type: ignore
        # if "embargo" in self.config:
        #     self.mapped_request = date_tools.implement_embargo(request, self.config["embargo"])

    def make_download_object(
        self,
        paths: Union[str, list],
        **kwargs,
    ):
        from cads_adaptors.tools import download_tools

        # Allow possibility of over-riding the download format from the adaptor
        download_format = kwargs.get("download_format", self.download_format)

        paths = ensure_list(paths)
        filenames = [os.path.basename(path) for path in paths]
        # TODO: use request-id instead of hash
        kwargs.setdefault(
            "base_target", f"{self.collection_id}-{hash(tuple(self.input_request))}"
        )

        # Allow adaptor possibility of over-riding request value
        if kwargs.get("receipt", self.receipt):
            receipt_kwargs = kwargs.pop("receipt_kwargs", {})
            kwargs.setdefault(
                "receipt", self.make_receipt(filenames=filenames, **receipt_kwargs)
            )

        return download_tools.DOWNLOAD_FORMATS[download_format](paths, **kwargs)

    def make_receipt(
        self,
        input_request: Union[Request, None] = None,
        download_size: Any = None,
        filenames: list = [],
        **kwargs,
    ) -> dict[str, Any]:
        """
        Create a receipt to be included in the downloaded archive.

        **kwargs contains any other fields that are calculated during the runtime of the adaptor
        """
        from datetime import datetime as dt

        # Allow adaptor to override and provide sanitized "input_request" if necessary
        if input_request is None:
            input_request = self.input_request

        # Update kwargs with default values
        if download_size is None:
            download_size = "unknown"

        receipt = {
            "collection-id": self.collection_id,
            "request": input_request,
            "request-timestamp": dt.now().strftime("%Y-%m-%d %H:%M:%S"),
            "download-size": download_size,
            "filenames": filenames,
            # Get static URLs:
            "user-support": "https://support.ecmwf.int",
            "privacy-policy": "https://cds.climate.copernicus.eu/disclaimer-privacy",
            # TODO: Change to URLs for licence instead of slug
            "licence": [
                f"{licence[0]} (version {licence[1]})" for licence in self.licences
            ],
            # TODO: Add request-id information to the context
            "request-uid": self.config.get("request_uid", "Unavailable"),
            #
            # TODO: Add URL/DNS information to the context for populating these fields:
            # "web-portal": self.???, # Need update to information available to adaptors
            # "api-access": "https://url-to-data-api/{self.collection_id}"
            # "metadata-api-access": "https://url-to-metadata-api/{self.collection_id}"
            #
            # TODO: Add metadata information to config, this could also be done via the metadata api
            # "citation": self.???, # Need update to information available to adaptors
            **kwargs,
            **self.config.get("additional_receipt_info", {}),
        }

        return receipt


class DummyCdsAdaptor(AbstractCdsAdaptor):
    def retrieve(self, request: Request) -> Any:
        pass<|MERGE_RESOLUTION|>--- conflicted
+++ resolved
@@ -39,22 +39,14 @@
         return constraints.validate_constraints(self.form, request, self.constraints)
 
     def estimate_costs(self, request: Request) -> dict[str, int]:
-<<<<<<< HEAD
-        costing_config: dict[dict, Any] = self.config.get("costing", dict())
-=======
         costing_config: dict[str, Any] = self.config.get("costing", dict())
         costing_kwargs: dict[str, Any] = costing_config.get("costing_kwargs", dict())
->>>>>>> c02177a0
         costs = {
             "size": costing.estimate_size(
                 self.form,
                 request.get("inputs", dict()),
                 self.constraints,
-<<<<<<< HEAD
-                **costing_config.get("costing_kwargs", dict()),
-=======
                 **costing_kwargs,
->>>>>>> c02177a0
             ),
             "number_of_fields": costing.estimate_number_of_fields(self.form, request),
         }
