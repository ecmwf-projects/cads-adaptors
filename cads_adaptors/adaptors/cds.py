import os
from copy import deepcopy
from typing import Any, Union

from cads_adaptors import constraints, costing, mapping
from cads_adaptors.adaptors import AbstractAdaptor, Context, Request
from cads_adaptors.tools.general import ensure_list
from cads_adaptors.validation import enforce


# TODO: temporary function to reorder the open_dataset_kwargs and to_netcdf_kwargs
#  to align with post-processing framework. When datasets have been updated, this should be removed.
def _reorganise_open_dataset_and_to_netcdf_kwargs(
    config: dict[str, Any],
) -> dict[str, Any]:
    # If defined in older "format_conversion_kwargs" then rename as post_processing_kwargs.
    #  Preference for post_processing_kwargs over format_conversion_kwargs
    post_processing_kwargs: dict[str, Any] = {
        **config.pop("format_conversion_kwargs", dict()),
        **config.pop("post_processing_kwargs", dict()),
    }

    to_netcdf_kwargs = {
        **post_processing_kwargs.pop("to_netcdf_kwargs", dict()),
    }
    # rename and expand_dims is now done as a "post open" step, to assist in other post-processing
    post_open_datasets_kwargs = config.get("post_open_datasets_kwargs", {})
    for key in ["rename", "expand_dims"]:
        if key in to_netcdf_kwargs:
            post_open_datasets_kwargs[key] = to_netcdf_kwargs.pop(key)

    post_processing_kwargs.update(
        {
            "post_open_datasets_kwargs": post_open_datasets_kwargs,
            "to_netcdf_kwargs": to_netcdf_kwargs,
        }
    )
    config.update({"post_processing_kwargs": post_processing_kwargs})
    return config


class AbstractCdsAdaptor(AbstractAdaptor):
    resources = {"CADS_ADAPTORS": 1}
    adaptor_schema: dict[str, Any] = {}

    def __init__(
        self,
        form: list[dict[str, Any]] | dict[str, Any] | None,
        context: Context | None = None,
        **config: Any,
    ):
        self.form = form
        self.collection_id = config.get("collection_id", "unknown-collection")
        self.constraints = config.pop("constraints", [])
        self.mapping = config.pop("mapping", {})
        self.licences: list[tuple[str, int]] = config.pop("licences", [])
        self.config = config
        if context is None:
            self.context = Context()
        else:
            self.context = context
        # The following attributes are updated during the retireve method
        self.input_request: Request = dict()
        self.mapped_request: Request = dict()
        self.download_format: str = "zip"
        self.receipt: bool = False
<<<<<<< HEAD
        # List of steps to perform after retrieving the data
        self.post_process_steps: list[dict[str, Any]] = [{}]

        # TODO: remove this when datasets have been updated to match new configuation
        self.config = _reorganise_open_dataset_and_to_netcdf_kwargs(self.config)

    def validate(self, request: Request) -> bool:
        return True
=======
        self.schemas: list[dict[str, Any]] = config.pop("schemas", [])
>>>>>>> 25252659

    def apply_constraints(self, request: Request) -> dict[str, Any]:
        return constraints.validate_constraints(self.form, request, self.constraints)

    def intersect_constraints(self, request: Request) -> list[Request]:
        return [
            self.normalise_request(request)
            for request in constraints.legacy_intersect_constraints(
                request, self.constraints, context=self.context
            )
        ]

    def apply_mapping(self, request: Request) -> Request:
        return mapping.apply_mapping(request, self.mapping)

    def estimate_costs(
        self, request: Request, cost_threshold: str = "max_costs"
    ) -> dict[str, int]:
        costing_config: dict[str, Any] = self.config.get("costing", dict())
        costing_kwargs: dict[str, Any] = costing_config.get("costing_kwargs", dict())
        cost_threshold = (
            cost_threshold if cost_threshold in costing_config else "max_costs"
        )
        costs = {}
        # Safety net, not all stacks have the latest version of the api:
        if "inputs" in request:
            request = request["inputs"]
        # "precise_size" is a new costing method that is more accurate than "size
        if "precise_size" in costing_config.get(cost_threshold, {}):
            costs["precise_size"] = costing.estimate_precise_size(
                self.form,
                request,
                self.constraints,
                **costing_kwargs,
            )
        # size is a fast and rough estimate of the number of fields
        costs["size"] = costing.estimate_number_of_fields(self.form, request)
        # Safety net for integration tests:
        costs["number_of_fields"] = costs["size"]
        return costs

    def normalise_request(self, request: Request) -> Request:
        schemas = self.schemas
        if not isinstance(schemas, list):
            schemas = [schemas]
        # Apply first dataset schemas, then adaptor schema
        if adaptor_schema := self.adaptor_schema:
            schemas = schemas + [adaptor_schema]
        for schema in schemas:
            request = enforce.enforce(request, schema, self.context.logger)
        if not isinstance(request, dict):
            raise TypeError(
                f"Normalised request is not a dictionary, instead it is of type {type(request)}"
            )
        return request

    def get_licences(self, request: Request) -> list[tuple[str, int]]:
        return self.licences

    # This is essentially a second __init__, but only for when we have a request at hand
    # and currently only implemented for retrieve methods
    def _pre_retrieve(self, request: Request, default_download_format="zip"):
        self.input_request = deepcopy(request)
        self.receipt = request.pop("receipt", False)

        # Extract post-process steps from the request before mapping:
        self.post_process_steps = self.pp_mapping(request.pop("post_process", []))

        self.mapped_request = self.apply_mapping(request)  # type: ignore

        self.download_format = self.mapped_request.pop(
            "download_format", default_download_format
        )

    def pp_mapping(self, in_pp_config: list[dict[str, Any]]) -> list[dict[str, Any]]:
        """Map the post-process steps from the request to the correct functions."""
        from cads_adaptors.tools.post_processors import pp_config_mapping

        pp_config = [
            pp_config_mapping(_pp_config) for _pp_config in ensure_list(in_pp_config)
        ]
        return pp_config

    def post_process(self, result: Any) -> dict[str, Any]:
        """Perform post-process steps on the retrieved data."""
        for i, pp_step in enumerate(self.post_process_steps):
            # TODO: pp_mapping should have ensured "method" is always present

            if "method" not in pp_step:
                self.context.add_user_visible_error(
                    message="Post-processor method not specified"
                )
                continue

            method_name = pp_step["method"]
            # TODO: Add extra condition to limit pps from dataset configurations
            if hasattr(self, method_name):
                self.context.add_user_visible_error(
                    message=f"Post-processor method '{method_name}' not available for this dataset"
                )
                continue
            method = getattr(self, method_name)

            # post processing is done on xarray objects,
            # so on first pass we ensure result is opened as xarray
            if i == 0:
                post_processing_kwargs = self.config.get("post_processing_kwargs", {})

                from cads_adaptors.tools.convertors import (
                    open_result_as_xarray_dictionary,
                )

                result = open_result_as_xarray_dictionary(
                    result,
                    context=self.context,
                    open_datasets_kwargs=post_processing_kwargs.get(
                        "open_datasets_kwargs", {}
                    ),
                    post_open_kwargs=post_processing_kwargs.get(
                        "post_open_datasets_kwargs", {}
                    ),
                )

            result = method(result, **pp_step)

        return result

    def make_download_object(
        self,
        paths: str | list[str],
        **kwargs,
    ):
        from cads_adaptors.tools import download_tools

        # Ensure paths and filenames are lists
        paths = ensure_list(paths)
        filenames = [os.path.basename(path) for path in paths]
        # TODO: use request-id instead of hash
        kwargs.setdefault(
            "base_target", f"{self.collection_id}-{hash(tuple(self.input_request))}"
        )

        # Allow possibility of over-riding the download format from the adaptor
        download_format = kwargs.get("download_format", self.download_format)
        download_format = ensure_list(download_format)[0]

        # If length of paths is greater than 1, then we cannot provide as_source, therefore we zip
        if len(paths) > 1 and download_format == "as_source":
            download_format = "zip"

        # Allow adaptor possibility of over-riding request value
        if kwargs.get("receipt", self.receipt):
            receipt_kwargs = kwargs.pop("receipt_kwargs", {})
            kwargs.setdefault(
                "receipt", self.make_receipt(filenames=filenames, **receipt_kwargs)
            )
        self.context.add_stdout(
            f"Creating download object as {download_format} with paths:\n{paths}\n and kwargs:\n{kwargs}"
        )
        self.context.add_user_visible_log(
            f"Creating download object as {download_format} with files:\n{filenames}"
        )
        try:
            return download_tools.DOWNLOAD_FORMATS[download_format](paths, **kwargs)
        except Exception as err:
            self.context.add_user_visible_error(
                message=(
                    "There was an error whilst preparing your data for download, "
                    "please try submitting you request again. "
                    "If the problem persists, please contact user support. "
                    f"Files being prepared for download: {filenames}\n"
                )
            )
            self.context.add_stderr(
                f"Error whilst preparing download object: {err}\n"
                f"Paths: {paths}\n"
                f"Download format: {download_format}\n"
                f"kwargs: {kwargs}\n"
            )
            raise err

    def make_receipt(
        self,
        input_request: Union[Request, None] = None,
        download_size: Any = None,
        filenames: list = [],
        **kwargs,
    ) -> dict[str, Any]:
        """
        Create a receipt to be included in the downloaded archive.

        **kwargs contains any other fields that are calculated during the runtime of the adaptor
        """
        from datetime import datetime as dt

        # Allow adaptor to override and provide sanitized "input_request" if necessary
        if input_request is None:
            input_request = self.input_request

        # Update kwargs with default values
        if download_size is None:
            download_size = "unknown"

        receipt = {
            "collection-id": self.collection_id,
            "request": input_request,
            "request-timestamp": dt.now().strftime("%Y-%m-%d %H:%M:%S"),
            "download-size": download_size,
            "filenames": filenames,
            # Get static URLs:
            "user-support": "https://support.ecmwf.int",
            "privacy-policy": "https://cds.climate.copernicus.eu/disclaimer-privacy",
            # TODO: Change to URLs for licence instead of slug
            "licence": [
                f"{licence[0]} (version {licence[1]})" for licence in self.licences
            ],
            "user_uid": self.config.get("user_uid"),
            "request_uid": self.config.get("request_uid"),
            #
            # TODO: Add URL/DNS information to the context for populating these fields:
            # "web-portal": self.???, # Need update to information available to adaptors
            # "api-access": "https://url-to-data-api/{self.collection_id}"
            # "metadata-api-access": "https://url-to-metadata-api/{self.collection_id}"
            #
            # TODO: Add metadata information to config, this could also be done via the metadata api
            # "citation": self.???, # Need update to information available to adaptors
            **kwargs,
            **self.config.get("additional_receipt_info", {}),
        }

        return receipt


class DummyCdsAdaptor(AbstractCdsAdaptor):
    def retrieve(self, request: Request) -> Any:
        pass<|MERGE_RESOLUTION|>--- conflicted
+++ resolved
@@ -64,18 +64,12 @@
         self.mapped_request: Request = dict()
         self.download_format: str = "zip"
         self.receipt: bool = False
-<<<<<<< HEAD
+        self.schemas: list[dict[str, Any]] = config.pop("schemas", [])
         # List of steps to perform after retrieving the data
         self.post_process_steps: list[dict[str, Any]] = [{}]
 
         # TODO: remove this when datasets have been updated to match new configuation
         self.config = _reorganise_open_dataset_and_to_netcdf_kwargs(self.config)
-
-    def validate(self, request: Request) -> bool:
-        return True
-=======
-        self.schemas: list[dict[str, Any]] = config.pop("schemas", [])
->>>>>>> 25252659
 
     def apply_constraints(self, request: Request) -> dict[str, Any]:
         return constraints.validate_constraints(self.form, request, self.constraints)
