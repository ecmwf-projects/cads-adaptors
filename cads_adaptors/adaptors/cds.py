--- conflicted
+++ resolved
@@ -22,36 +22,15 @@
         cache_tmp_path: pathlib.Path | None = None,
         **config: Any,
     ) -> None:
-<<<<<<< HEAD
-        self.form = form
-=======
->>>>>>> 46468b4b
         self.collection_id = config.get("collection_id", "unknown-collection")
         self.constraints = config.pop("constraints", [])
         self.mapping = config.pop("mapping", {})
         self.licences: list[tuple[str, int]] = config.pop("licences", [])
-<<<<<<< HEAD
-        self.config = config
-        if context is None:
-            self.context = Context()
-        else:
-            self.context = context
-
-        # The following attributes are used to store the request at different stages retrieve process
-        self.input_request: dict[str, Any] | None = None
-        self.intersected_requests: list[dict[str, Any]] = list()
-        self.mapped_requests: list[dict[str, Any]] = list()
-        # TODO: Deprecate self.mapped_request in favour of mapped_requests
-        self.mapped_request: dict[str, Any] = dict()
-
-        # Additional options useful as attributes
-=======
         super().__init__(form, context, cache_tmp_path, **config)
 
         # The following attributes are updated during the retireve method
         self.input_request: Request = dict()
         self.mapped_request: Request = dict()
->>>>>>> 46468b4b
         self.download_format: str = "zip"
         self.receipt: bool = False
         self.schemas: list[dict[str, Any]] = config.pop("schemas", [])
