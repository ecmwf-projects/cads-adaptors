import os
from copy import deepcopy
from typing import Any, Union

from cads_adaptors import constraints, costing, mapping
from cads_adaptors.adaptors import AbstractAdaptor, Context, Request
from cads_adaptors.tools.general import ensure_list


class AbstractCdsAdaptor(AbstractAdaptor):
    resources = {"CADS_ADAPTORS": 1}

    def __init__(
        self,
        form: list[dict[str, Any]] | dict[str, Any] | None,
        context: Context | None = None,
        **config: Any,
    ):
        self.form = form
        self.collection_id = config.get("collection_id", "unknown-collection")
        self.constraints = config.pop("constraints", [])
        self.mapping = config.pop("mapping", {})
        self.licences: list[tuple[str, int]] = config.pop("licences", [])
        self.config = config
        if context is None:
            self.context = Context()
        else:
            self.context = context
        # The following attributes are updated during the retireve method
        self.input_request: Request = Request()
        self.mapped_request: Request = Request()
        self.download_format: str = "zip"
        self.receipt: bool = False

    def validate(self, request: Request) -> bool:
        return True

    def apply_constraints(self, request: Request) -> dict[str, Any]:
        return constraints.validate_constraints(self.form, request, self.constraints)

    def estimate_costs(self, request: Request) -> dict[str, int]:
        costing_config: dict[dict, Any] = self.config.get("costing", dict())
<<<<<<< HEAD
        # TODO: Only calculate relevant costs?
=======
>>>>>>> ec96ab88
        costs = {
            "size": costing.estimate_size(
                self.form,
                request.get("inputs", dict()),
                self.constraints,
                **costing_config.get("costing_kwargs", dict()),
            ),
            "number_of_fields": costing.estimate_number_of_fields(self.form, request),
        }
        return costs

    def get_licences(self, request: Request) -> list[tuple[str, int]]:
        return self.licences

    # This is essentially a second __init__, but only for when we have a request at hand
    # and currently only implemented for retrieve methods
    def _pre_retrieve(self, request: Request, default_download_format="zip"):
        self.input_request = deepcopy(request)
        self.receipt = request.pop("receipt", False)
        self.download_format = request.pop("download_format", default_download_format)
        self.mapped_request = mapping.apply_mapping(request, self.mapping)  # type: ignore

    def make_download_object(
        self,
        paths: Union[str, list],
        **kwargs,
    ):
        from cads_adaptors.tools import download_tools

        # Allow possibility of over-riding the download format from the adaptor
        download_format = kwargs.get("download_format", self.download_format)

        paths = ensure_list(paths)
        filenames = [os.path.basename(path) for path in paths]
        # TODO: use request-id instead of hash
        kwargs.setdefault(
            "base_target", f"{self.collection_id}-{hash(tuple(self.input_request))}"
        )

        # Allow adaptor possibility of over-riding request value
        if kwargs.get("receipt", self.receipt):
            receipt_kwargs = kwargs.pop("receipt_kwargs", {})
            kwargs.setdefault(
                "receipt", self.make_receipt(filenames=filenames, **receipt_kwargs)
            )

        return download_tools.DOWNLOAD_FORMATS[download_format](paths, **kwargs)

    def make_receipt(
        self,
        input_request: Union[Request, None] = None,
        download_size: Any = None,
        filenames: list = [],
        **kwargs,
    ) -> dict[str, Any]:
        """
        Create a receipt to be included in the downloaded archive.

        **kwargs contains any other fields that are calculated during the runtime of the adaptor
        """
        from datetime import datetime as dt

        # Allow adaptor to override and provide sanitized "input_request" if necessary
        if input_request is None:
            input_request = self.input_request

        # Update kwargs with default values
        if download_size is None:
            download_size = "unknown"

        receipt = {
            "collection-id": self.collection_id,
            "request": input_request,
            "request-timestamp": dt.now().strftime("%Y-%m-%d %H:%M:%S"),
            "download-size": download_size,
            "filenames": filenames,
            # Get static URLs:
            "user-support": "https://support.ecmwf.int",
            "privacy-policy": "https://cds.climate.copernicus.eu/disclaimer-privacy",
            # TODO: Change to URLs for licence instead of slug
            "licence": [
                f"{licence[0]} (version {licence[1]})" for licence in self.licences
            ],
            # TODO: Add request-id information to the context
            "request-uid": self.config.get("request_uid", "Unavailable"),
            #
            # TODO: Add URL/DNS information to the context for populating these fields:
            # "web-portal": self.???, # Need update to information available to adaptors
            # "api-access": "https://url-to-data-api/{self.collection_id}"
            # "metadata-api-access": "https://url-to-metadata-api/{self.collection_id}"
            #
            # TODO: Add metadata information to config, this could also be done via the metadata api
            # "citation": self.???, # Need update to information available to adaptors
            **kwargs,
            **self.config.get("additional_receipt_info", {}),
        }

        return receipt<|MERGE_RESOLUTION|>--- conflicted
+++ resolved
@@ -40,10 +40,6 @@
 
     def estimate_costs(self, request: Request) -> dict[str, int]:
         costing_config: dict[dict, Any] = self.config.get("costing", dict())
-<<<<<<< HEAD
-        # TODO: Only calculate relevant costs?
-=======
->>>>>>> ec96ab88
         costs = {
             "size": costing.estimate_size(
                 self.form,
