import os
import pathlib
from copy import deepcopy
from random import randint
from typing import Any, Union

from cads_adaptors import constraints, costing, mapping
from cads_adaptors.adaptors import AbstractAdaptor, Context, Request
from cads_adaptors.exceptions import InvalidRequest
from cads_adaptors.tools.general import ensure_list
from cads_adaptors.validation import enforce


class AbstractCdsAdaptor(AbstractAdaptor):
    resources = {"CADS_ADAPTORS": 1}
    adaptor_schema: dict[str, Any] = {}

    def __init__(
        self,
        form: list[dict[str, Any]] | dict[str, Any] | None,
        context: Context | None = None,
        cache_tmp_path: pathlib.Path | None = None,
        **config: Any,
    ) -> None:
        self.collection_id = config.get("collection_id", "unknown-collection")
        self.constraints = config.pop("constraints", [])
        self.mapping = config.pop("mapping", {})
        self.licences: list[tuple[str, int]] = config.pop("licences", [])
        super().__init__(form, context, cache_tmp_path, **config)

        # The following attributes are updated during the retireve method
        self.input_request: Request = dict()
        self.mapped_request: Request = dict()
        self.download_format: str = "zip"
        self.receipt: bool = False
        self.schemas: list[dict[str, Any]] = config.pop("schemas", [])
        self.intersect_constraints_bool: bool = config.get(
            "intersect_constraints", False
        )
        self.embargo: dict[str, int] | None = config.get("embargo", None)
        # Flag to ensure we only normalise the request once
        self.normalised: bool = False
        # List of steps to perform after retrieving the data
        self.post_process_steps: list[dict[str, Any]] = [{}]

    def apply_constraints(self, request: Request) -> dict[str, Any]:
        return constraints.validate_constraints(self.form, request, self.constraints)

<<<<<<< HEAD
    def intersect_constraints(self, request: Request, **kwargs) -> list[Request]:
        return constraints.legacy_intersect_constraints(
            request, self.constraints, context=self.context, **kwargs
=======
    def intersect_constraints(self, request: Request) -> list[Request]:
        return constraints.legacy_intersect_constraints(
            request, self.constraints, context=self.context
>>>>>>> 6150f3b3
        )

    def apply_mapping(self, request: Request) -> Request:
        return mapping.apply_mapping(request, self.mapping)

    def estimate_costs(self, request: Request, **kwargs: Any) -> dict[str, int]:
        cost_threshold = kwargs.get("cost_threshold", "max_costs")
        costing_config: dict[str, Any] = self.config.get("costing", dict())
        costing_kwargs: dict[str, Any] = costing_config.get("costing_kwargs", dict())
        cost_threshold = (
            cost_threshold if cost_threshold in costing_config else "max_costs"
        )
        costs = {}
        # Safety net, not all stacks have the latest version of the api:
        if "inputs" in request:
            request = request["inputs"]
        # "precise_size" is a new costing method that is more accurate than "size
        if "precise_size" in costing_config.get(cost_threshold, {}):
            # Ensure request is normalised and intersected_contraints is applied
            # request = self.normalise_request(request)
            # # Hack to include in costs
            # extra = {
            #     thing: getattr(self, thing)
            #     for thing in ["data_format", "download_format"]
            #     if hasattr(self, thing)
            # }
            costs["precise_size"] = costing.estimate_precise_size(
                self.form,
                self.intersect_constraints(
                    request, allow_partial=True
                ),  # Schema? To slow for web-portal
                **costing_kwargs,
            )
        # size is a fast and rough estimate of the number of fields
        costs["size"] = costing.estimate_number_of_fields(self.form, request)
        # Safety net for integration tests:
        costs["number_of_fields"] = costs["size"]
        return costs

    def pre_mapping_modifications(self, request: dict[str, Any]) -> dict[str, Any]:
        """
        Method called before the mapping is applied to the request. This will differ for each
        adaptor, so is separated out from the normalise_request method.
        """
        # Move the receipt flag from the request to the adaptor attributes (currently not in use)
        self.receipt = request.pop("receipt", False)

        # Extract post-process steps from the request before applying the mapping
        self.post_process_steps = request.pop("post_process", [])
        self.context.debug(
            f"Post-process steps extracted from request:\n{self.post_process_steps}"
        )

        return request

<<<<<<< HEAD
    def normalise_request(self, request: Request, do_embargo: bool = True) -> Request:
=======
    def normalise_request(self, request: Request) -> Request:
>>>>>>> 6150f3b3
        """
        Normalise the request prior to submission to the broker, and at the start of the retrieval.
        This is executed on the retrieve-api pod, and then repeated on the worker pod.

        The returned request needs to be compatible with the web-portal, it is currently what is used
        on the "Your requests" page, hence it should not be modified to much from the user's request.
        """
        if self.normalised:
            return request

        # Make a copy of the original request for debugging purposes
        self.input_request = deepcopy(request)
        self.context.debug(f"Input request:\n{self.input_request}")

<<<<<<< HEAD
=======
        # Apply any pre-mapping modifications
        working_request = deepcopy(request)

>>>>>>> 6150f3b3
        # Enforce the schema on the input request
        schemas = self.schemas
        if not isinstance(schemas, list):
            schemas = [schemas]
        # Apply first dataset schemas, then adaptor schema
        if adaptor_schema := self.adaptor_schema:
            schemas = schemas + [adaptor_schema]
        for schema in schemas:
<<<<<<< HEAD
            request = enforce.enforce(request, schema, self.context.logger)

        # Pre-mapping modifications
        working_request = self.pre_mapping_modifications(deepcopy(request))
=======
            working_request = enforce.enforce(
                working_request, schema, self.context.logger
            )

        # Pre-mapping modifications
        working_request = self.pre_mapping_modifications(working_request)
>>>>>>> 6150f3b3

        # If specified by the adaptor, intersect the request with the constraints.
        # The intersected_request is a list of requests
        if self.intersect_constraints_bool:
            self.intersected_requests = self.intersect_constraints(working_request)
            if len(self.intersected_requests) == 0:
                msg = "Error: no intersection with the constraints."
                self.context.add_user_visible_error(message=msg)
                raise InvalidRequest(msg)
        else:
            self.intersected_requests = ensure_list(working_request)

        # Map the list of requests
        self.mapped_requests = [
            self.apply_mapping(i_request) for i_request in self.intersected_requests
        ]

        # Implement embargo if specified
        if self.embargo is not None:
            from cads_adaptors.tools.date_tools import implement_embargo

            try:
                self.mapped_requests, cacheable_embargo = implement_embargo(
                    self.mapped_requests, self.embargo
                )
            except ValueError as e:
                self.context.add_user_visible_error(message=f"{e}")
                raise InvalidRequest(f"{e}")

            if not cacheable_embargo:
                # Add an uncacheable key to the request
                random_key = str(randint(0, 2**128))
                request["_part_of_request_under_embargo"] = random_key

        # At this point, the self.mapped_requests could be used to create a requesthash

        # For backwards compatibility, we set self.mapped_request to the first request, and assume
        #  it is the only one. Adaptors should be updated to use self.mapped_requests instead.
        self.mapped_request = self.mapped_requests[0]

        self.context.add_stdout(
            f"Request mapped to (collection_id={self.collection_id}):\n{self.mapped_requests}"
        )

        # Avoid the cache by adding a random key-value pair to the request (if cache avoidance is on)
        if self.config.get("avoid_cache", False):
            random_key = str(randint(0, 2**128))
            request["_in_adaptor_no_cache"] = random_key
<<<<<<< HEAD

        self.normalised = True
        return request

    def set_download_format(self, download_format, default_download_format="zip"):
        """Check that requested download format is supported by the adaptor, and if not set to default."""
        # Apply any mapping
        mapped_formats = self.apply_mapping(
            {
                "download_format": download_format,
            }
=======

        self.normalised = True
        return request

    def set_download_format(self, download_format, default_download_format="zip"):
        """Check that requested download format is supported by the adaptor, and if not set to default."""
        # Apply any mapping
        mapped_formats = self.apply_mapping(
            {
                "download_format": download_format,
            }
        )

        self.download_format = mapped_formats["download_format"]
        if isinstance(self.download_format, list):
            try:
                assert len(self.download_format) == 1
            except AssertionError:
                message = "Multiple download formats specified, only one is allowed"
                self.context.add_user_visible_error(message=message)
                raise InvalidRequest(message)
            self.download_format = self.download_format[0]

        from cads_adaptors.tools.download_tools import DOWNLOAD_FORMATS

        if self.download_format not in DOWNLOAD_FORMATS:
            self.context.add_user_visible_log(
                "WARNING: Download format not supported for this dataset. "
                f"Defaulting to {default_download_format}."
            )
            self.download_format = default_download_format

    def get_licences(self, request: Request) -> list[tuple[str, int]]:
        return self.licences

    # TODO: replace call to _pre_retrieve with normalise_request
    #      Still used in CamsSolarRadiationTimeseriesAdaptor
    def _pre_retrieve(self, request: Request, default_download_format="zip"):
        self.input_request = deepcopy(request)
        self.context.debug(f"Input request:\n{self.input_request}")
        self.receipt = request.pop("receipt", False)

        # Extract post-process steps from the request before mapping:
        self.post_process_steps = request.pop("post_process", [])
        self.context.debug(
            f"Post-process steps extracted from request:\n{self.post_process_steps}"
>>>>>>> 6150f3b3
        )

        self.download_format = mapped_formats["download_format"]
        if isinstance(self.download_format, list):
            try:
                assert len(self.download_format) == 1
            except AssertionError:
                message = "Multiple download formats specified, only one is allowed"
                self.context.add_user_visible_error(message=message)
                raise InvalidRequest(message)
            self.download_format = self.download_format[0]

        from cads_adaptors.tools.download_tools import DOWNLOAD_FORMATS

        if self.download_format not in DOWNLOAD_FORMATS:
            self.context.add_user_visible_log(
                "WARNING: Download format not supported for this dataset. "
                f"Defaulting to {default_download_format}."
            )
            self.download_format = default_download_format

    def get_licences(self, request: Request) -> list[tuple[str, int]]:
        return self.licences

    def pp_mapping(self, in_pp_config: list[dict[str, Any]]) -> list[dict[str, Any]]:
        """Map the post-process steps from the request to the correct functions."""
        from cads_adaptors.tools.post_processors import pp_config_mapping

        pp_config = [
            pp_config_mapping(_pp_config) for _pp_config in ensure_list(in_pp_config)
        ]
        return pp_config

    def post_process(self, result: Any) -> dict[str, Any]:
        """Perform post-process steps on the retrieved data."""
        for i, pp_step in enumerate(self.pp_mapping(self.post_process_steps)):
            self.context.add_stdout(
                f"Performing post-process step {i+1} of {len(self.post_process_steps)}: {pp_step}"
            )
            # TODO: pp_mapping should have ensured "method" is always present

            if "method" not in pp_step:
                self.context.add_user_visible_error(
                    message="Post-processor method not specified"
                )
                continue

            method_name = pp_step.pop("method")
            # TODO: Add extra condition to limit pps from dataset configurations
            if not hasattr(self, method_name):
                self.context.add_user_visible_error(
                    message=f"Post-processor method '{method_name}' not available for this dataset"
                )
                continue
            method = getattr(self, method_name)

            # post processing is done on xarray objects,
            # so on first pass we ensure result is opened as xarray
            if i == 0:
                from cads_adaptors.tools.convertors import (
                    open_result_as_xarray_dictionary,
                )

                post_processing_kwargs = self.config.get("post_processing_kwargs", {})

                open_datasets_kwargs = post_processing_kwargs.get(
                    "open_datasets_kwargs", {}
                )
                post_open_datasets_kwargs = post_processing_kwargs.get(
                    "post_open_datasets_kwargs", {}
                )
                self.context.add_stdout(
                    f"Opening result: {result} as xarray dictionary with kwargs:\n"
                    f"open_dataset_kwargs: {open_datasets_kwargs}\n"
                    f"post_open_datasets_kwargs: {post_open_datasets_kwargs}"
                )
                result = open_result_as_xarray_dictionary(
                    result,
                    context=self.context,
                    open_datasets_kwargs=open_datasets_kwargs,
                    post_open_datasets_kwargs=post_open_datasets_kwargs,
                )

            result = method(result, **pp_step)

        return result

    def make_download_object(
        self,
        paths: str | list[str],
        **kwargs,
    ):
        from cads_adaptors.tools import download_tools

        # Ensure paths and filenames are lists
        paths = ensure_list(paths)
        filenames = [os.path.basename(path) for path in paths]
        # TODO: use request-id instead of hash
        if self.input_request is None:
            self.input_request = {}
        kwargs.setdefault(
            "base_target", f"{self.collection_id}-{hash(tuple(self.input_request))}"
        )

        # Allow possibility of over-riding the download format from the adaptor
        download_format = kwargs.get("download_format", self.download_format)
        download_format = ensure_list(download_format)[0]

        # If length of paths is greater than 1, then we cannot provide as_source, therefore we zip
        if len(paths) > 1 and download_format == "as_source":
            download_format = "zip"

        # Allow adaptor possibility of over-riding request value
        if kwargs.get("receipt", self.receipt):
            receipt_kwargs = kwargs.pop("receipt_kwargs", {})
            kwargs.setdefault(
                "receipt", self.make_receipt(filenames=filenames, **receipt_kwargs)
            )
        self.context.add_stdout(
            f"Creating download object as {download_format} with paths:\n{paths}\n and kwargs:\n{kwargs}"
        )
        # self.context.add_user_visible_log(
        #     f"Creating download object as {download_format} with files:\n{filenames}"
        # )
        try:
            return download_tools.DOWNLOAD_FORMATS[download_format](paths, **kwargs)
        except Exception as err:
            self.context.add_user_visible_error(
                message=(
                    "There was an error whilst preparing your data for download, "
                    "please try submitting you request again. "
                    "If the problem persists, please contact user support. "
                    f"Files being prepared for download: {filenames}\n"
                )
            )
            self.context.add_stderr(
                f"Error whilst preparing download object: {err}\n"
                f"Paths: {paths}\n"
                f"Download format: {download_format}\n"
                f"kwargs: {kwargs}\n"
            )
            raise err

    def make_receipt(
        self,
        input_request: Union[Request, None] = None,
        download_size: Any = None,
        filenames: list = [],
        **kwargs,
    ) -> dict[str, Any]:
        """
        Create a receipt to be included in the downloaded archive.

        **kwargs contains any other fields that are calculated during the runtime of the adaptor
        """
        from datetime import datetime as dt

        # Allow adaptor to override and provide sanitized "input_request" if necessary
        if input_request is None:
            input_request = self.input_request

        # Update kwargs with default values
        if download_size is None:
            download_size = "unknown"

        receipt = {
            "collection-id": self.collection_id,
            "request": input_request,
            "request-timestamp": dt.now().strftime("%Y-%m-%d %H:%M:%S"),
            "download-size": download_size,
            "filenames": filenames,
            # Get static URLs:
            "user-support": "https://support.ecmwf.int",
            "privacy-policy": "https://cds.climate.copernicus.eu/disclaimer-privacy",
            # TODO: Change to URLs for licence instead of slug
            "licence": [
                f"{licence[0]} (version {licence[1]})" for licence in self.licences
            ],
            "user_uid": self.config.get("user_uid"),
            "request_uid": self.config.get("request_uid"),
            #
            # TODO: Add URL/DNS information to the context for populating these fields:
            # "web-portal": self.???, # Need update to information available to adaptors
            # "api-access": "https://url-to-data-api/{self.collection_id}"
            # "metadata-api-access": "https://url-to-metadata-api/{self.collection_id}"
            #
            # TODO: Add metadata information to config, this could also be done via the metadata api
            # "citation": self.???, # Need update to information available to adaptors
            **kwargs,
            **self.config.get("additional_receipt_info", {}),
        }

        return receipt


class DummyCdsAdaptor(AbstractCdsAdaptor):
    def retrieve(self, request: Request) -> Any:
        pass<|MERGE_RESOLUTION|>--- conflicted
+++ resolved
@@ -46,15 +46,9 @@
     def apply_constraints(self, request: Request) -> dict[str, Any]:
         return constraints.validate_constraints(self.form, request, self.constraints)
 
-<<<<<<< HEAD
     def intersect_constraints(self, request: Request, **kwargs) -> list[Request]:
         return constraints.legacy_intersect_constraints(
             request, self.constraints, context=self.context, **kwargs
-=======
-    def intersect_constraints(self, request: Request) -> list[Request]:
-        return constraints.legacy_intersect_constraints(
-            request, self.constraints, context=self.context
->>>>>>> 6150f3b3
         )
 
     def apply_mapping(self, request: Request) -> Request:
@@ -110,11 +104,7 @@
 
         return request
 
-<<<<<<< HEAD
-    def normalise_request(self, request: Request, do_embargo: bool = True) -> Request:
-=======
     def normalise_request(self, request: Request) -> Request:
->>>>>>> 6150f3b3
         """
         Normalise the request prior to submission to the broker, and at the start of the retrieval.
         This is executed on the retrieve-api pod, and then repeated on the worker pod.
@@ -129,12 +119,6 @@
         self.input_request = deepcopy(request)
         self.context.debug(f"Input request:\n{self.input_request}")
 
-<<<<<<< HEAD
-=======
-        # Apply any pre-mapping modifications
-        working_request = deepcopy(request)
-
->>>>>>> 6150f3b3
         # Enforce the schema on the input request
         schemas = self.schemas
         if not isinstance(schemas, list):
@@ -143,19 +127,10 @@
         if adaptor_schema := self.adaptor_schema:
             schemas = schemas + [adaptor_schema]
         for schema in schemas:
-<<<<<<< HEAD
             request = enforce.enforce(request, schema, self.context.logger)
 
         # Pre-mapping modifications
         working_request = self.pre_mapping_modifications(deepcopy(request))
-=======
-            working_request = enforce.enforce(
-                working_request, schema, self.context.logger
-            )
-
-        # Pre-mapping modifications
-        working_request = self.pre_mapping_modifications(working_request)
->>>>>>> 6150f3b3
 
         # If specified by the adaptor, intersect the request with the constraints.
         # The intersected_request is a list of requests
@@ -204,7 +179,6 @@
         if self.config.get("avoid_cache", False):
             random_key = str(randint(0, 2**128))
             request["_in_adaptor_no_cache"] = random_key
-<<<<<<< HEAD
 
         self.normalised = True
         return request
@@ -216,54 +190,6 @@
             {
                 "download_format": download_format,
             }
-=======
-
-        self.normalised = True
-        return request
-
-    def set_download_format(self, download_format, default_download_format="zip"):
-        """Check that requested download format is supported by the adaptor, and if not set to default."""
-        # Apply any mapping
-        mapped_formats = self.apply_mapping(
-            {
-                "download_format": download_format,
-            }
-        )
-
-        self.download_format = mapped_formats["download_format"]
-        if isinstance(self.download_format, list):
-            try:
-                assert len(self.download_format) == 1
-            except AssertionError:
-                message = "Multiple download formats specified, only one is allowed"
-                self.context.add_user_visible_error(message=message)
-                raise InvalidRequest(message)
-            self.download_format = self.download_format[0]
-
-        from cads_adaptors.tools.download_tools import DOWNLOAD_FORMATS
-
-        if self.download_format not in DOWNLOAD_FORMATS:
-            self.context.add_user_visible_log(
-                "WARNING: Download format not supported for this dataset. "
-                f"Defaulting to {default_download_format}."
-            )
-            self.download_format = default_download_format
-
-    def get_licences(self, request: Request) -> list[tuple[str, int]]:
-        return self.licences
-
-    # TODO: replace call to _pre_retrieve with normalise_request
-    #      Still used in CamsSolarRadiationTimeseriesAdaptor
-    def _pre_retrieve(self, request: Request, default_download_format="zip"):
-        self.input_request = deepcopy(request)
-        self.context.debug(f"Input request:\n{self.input_request}")
-        self.receipt = request.pop("receipt", False)
-
-        # Extract post-process steps from the request before mapping:
-        self.post_process_steps = request.pop("post_process", [])
-        self.context.debug(
-            f"Post-process steps extracted from request:\n{self.post_process_steps}"
->>>>>>> 6150f3b3
         )
 
         self.download_format = mapped_formats["download_format"]
