--- conflicted
+++ resolved
@@ -1,8 +1,5 @@
-<<<<<<< HEAD
-=======
 from typing import Any, BinaryIO
 
->>>>>>> 6150f3b3
 from cads_adaptors.adaptors.cams_solar_rad.functions import (
     BadRequest,
     NoData,
@@ -60,9 +57,6 @@
             }
         )
 
-<<<<<<< HEAD
-    def multi_retrieve(self, request: Request) -> T_MULTI_RETRIEVE:
-=======
     def pre_mapping_modifications(self, request: dict[str, Any]) -> dict[str, Any]:
         """Implemented in normalise_request, before the mapping is applied."""
         request = super().pre_mapping_modifications(request)
@@ -75,8 +69,7 @@
 
         return request
 
-    def retrieve(self, request: Request) -> BinaryIO:
->>>>>>> 6150f3b3
+    def multi_retrieve(self, request: Request) -> T_MULTI_RETRIEVE:
         self.context.debug(f"Request is {request!r}")
 
         self.normalise_request(request)
