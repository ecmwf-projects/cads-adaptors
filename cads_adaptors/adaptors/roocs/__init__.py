--- conflicted
+++ resolved
@@ -46,13 +46,8 @@
 
         facets = self.find_facets(request)
 
-<<<<<<< HEAD
         dataset_id = ".".join(facet for facet in facets.values() if facet is not None)
-=======
-        print(f"FACETS AT LAST: {facets}")
 
-        dataset_id = ".".join(facets.values())
->>>>>>> e1ad7856
         variable_id = facets.get("variable", "")
 
         workflow = rookops.Input(variable_id, [dataset_id])
@@ -66,11 +61,6 @@
             if kwargs:
                 workflow = getattr(rookops, operator.ROOKI)(workflow, **kwargs)
 
-<<<<<<< HEAD
-=======
-        print(list(eval(workflow._serialise())))
-
->>>>>>> e1ad7856
         if list(eval(workflow._serialise())) == ["inputs", "doc"]:
             workflow = rookops.Subset(workflow)
 
@@ -92,7 +82,6 @@
         for key in self.facets[0]:
             if "-" in key:
                 chunks = key.split("-")
-<<<<<<< HEAD
                 
                 if "constraints_map" in self.config:
                     key_mapping = {
@@ -103,20 +92,7 @@
                     
                 request_chunks = [
                     request.get(item) for item in chunks
-=======
 
-                if "constraints_map" in self.config:
-                    key_mapping = {
-                        value: key
-                        for key, value in self.config["constraints_map"].items()
-                        if not isinstance(value, dict)
-                    }
-                    chunks = [key_mapping.get(chunk, chunk) for chunk in chunks]
-
-                request_chunks = [
-                    request.get(item)
-                    for item in chunks
->>>>>>> e1ad7856
                     if request.get(item) not in [None, "None"]
                 ]
                 request[key] = "-".join(request_chunks)
