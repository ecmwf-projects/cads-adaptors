import os
import re
from typing import BinaryIO

from cads_adaptors import mapping
from cads_adaptors.adaptors.cds import AbstractCdsAdaptor, Request
from cads_adaptors.exceptions import RoocsRuntimeError, RoocsValueError

ROOK_URL = "http://compute.mips.copernicus-climate.eu/wps"
ROOK_MODE = "async"


class RoocsCdsAdaptor(AbstractCdsAdaptor):
    def __init__(self, *args, **kwargs):
        super().__init__(*args, **kwargs)
        self.facets = self.config.get("facets", dict())
        self.facet_groups = self.config.get("facet_groups", dict())
        self.facets_order = self.config.get("facets_order", [])
        self.facet_search = self.config.get("facet_search", dict())
        self.operators = self.config.get("operators", dict())

    def retrieve(self, request: Request) -> BinaryIO:
        from cads_adaptors.tools import download_tools, url_tools

        os.environ["ROOK_URL"] = self.config.get("ROOK_URL", ROOK_URL)

        # switch off interactive logging to avoid threading issues
        os.environ["ROOK_MODE"] = self.config.get("ROOK_MODE", ROOK_MODE)

<<<<<<< HEAD
        # get dataset specific timeout for URL downloads
        timeout = self.config.get("timeout", None)
        download_kwargs = {}
        if timeout:
            download_kwargs["timeout"] = timeout
=======
        # get dataset specific download_kwargs, including timeout
        download_kwargs = self.config.get("download_kwargs", dict())
        # TODO: remove following when configs have been updated to use download_kwargs
        if "timeout" in self.config:
            download_kwargs["timeout"] = self.config["timeout"]
>>>>>>> 8acab748

        request = mapping.apply_mapping(request, self.mapping)

        workflow = self.construct_workflow(request)
        response = workflow.orchestrate()

        try:
            urls = response.download_urls()
        except Exception:
            raise RoocsRuntimeError(response.status)
        urls += [response.provenance(), response.provenance_image()]

        self.context.add_stdout(f"DOWNLOAD KWARGS: {download_kwargs}")
        paths = url_tools.try_download(urls, context=self.context, **download_kwargs)

        return download_tools.DOWNLOAD_FORMATS["zip"](paths)

    def construct_workflow(self, request):
        os.environ["ROOK_URL"] = self.config.get("ROOK_URL", ROOK_URL)
        import rooki.operators as rookops

        from cads_adaptors.adaptors.roocs import operators

        facets = self.find_facets(request)
        dataset_ids = [
            ".".join(facet for facet in sub_facets.values() if facet is not None)
            for sub_facets in facets
        ]
        variable_id = facets[0].get("variable", "")

        workflow = rookops.Input(variable_id, dataset_ids)

        for operator, operator_kwargs in self.operators.items():
            tmp_kwargs = operator_kwargs.copy()
            for key, value in operator_kwargs.items():
                if "." in value:
                    klass, method = value.split(".")
                    tmp_kwargs.pop(key)
                    tmp_kwargs = {
                        **tmp_kwargs,
                        **getattr(
                            getattr(operators, klass.capitalize())(request), method
                        )(),
                    }
            workflow = getattr(rookops, operator)(workflow, **tmp_kwargs)

        for operator_class in operators.ROOKI_OPERATORS:
            operator = operator_class(request)
            kwargs = dict()
            for parameter in operator.parameters:
                if parameter.__name__ in request:
                    kwargs = operator.update_kwargs(kwargs, parameter())
            if kwargs:
                workflow = getattr(rookops, operator.ROOKI)(workflow, **kwargs)

        if list(eval(workflow._serialise())) == ["inputs", "doc"]:
            workflow = rookops.Subset(workflow)

        return workflow

    def find_facets(self, request):
        """
        Expand the CDS request into a full, unique set of facets for ROOCS.

        NOTE: This method assumes unique facets for each CDS request.
        """
        remap = self.mapping.get("remap", dict())

        request = {
            k: (v if not isinstance(v, list) else v[0]) for k, v in request.items()
        }
        request = {k: remap.get(k, dict()).get(v, v) for k, v in request.items()}

        for key in self.facets[0]:
            if "-" in key:
                chunks = key.split("-")

                if "constraints_map" in self.config:
                    key_mapping = {
                        value: key
                        for key, value in self.config["constraints_map"].items()
                        if not isinstance(value, dict)
                    }
                    chunks = [key_mapping.get(chunk, chunk) for chunk in chunks]

                request_chunks = [
                    request.get(item)
                    for item in chunks
                    if request.get(item) not in [None, "None"]
                ]
                request[key] = "-".join(request_chunks)
                for chunk in chunks:
                    request.pop(chunk, None)

        request = {k: v for k, v in request.items() if k in self.facets[0]}

        matched_facets = []
        regex_facets = {
            key: self.facet_search[key].format(**{key: request.pop(key)})
            for key in self.facet_search
        }

        for raw_candidate in self.facets:
            candidate = raw_candidate.copy()
            tmp_request = request.copy()

            for key, groups in self.facet_groups.items():
                if key in candidate:
                    for group in groups:
                        if candidate[key] in groups[group]:
                            candidate[key] = group

            if candidate.items() >= tmp_request.items():
                for key, value in regex_facets.items():
                    if not re.search(value, candidate[key]):
                        break
                else:
                    matched_facets.append(raw_candidate)

        if not matched_facets:
            raise RoocsValueError(f"No data found for request {request}")

        # raise ValueError(str(raw_candidate) + " | " + str(self.facets_order))
        return [
            {key: final_candidate[key] for key in self.facets_order}
            for final_candidate in matched_facets
        ]<|MERGE_RESOLUTION|>--- conflicted
+++ resolved
@@ -27,19 +27,11 @@
         # switch off interactive logging to avoid threading issues
         os.environ["ROOK_MODE"] = self.config.get("ROOK_MODE", ROOK_MODE)
 
-<<<<<<< HEAD
-        # get dataset specific timeout for URL downloads
-        timeout = self.config.get("timeout", None)
-        download_kwargs = {}
-        if timeout:
-            download_kwargs["timeout"] = timeout
-=======
         # get dataset specific download_kwargs, including timeout
         download_kwargs = self.config.get("download_kwargs", dict())
         # TODO: remove following when configs have been updated to use download_kwargs
         if "timeout" in self.config:
             download_kwargs["timeout"] = self.config["timeout"]
->>>>>>> 8acab748
 
         request = mapping.apply_mapping(request, self.mapping)
 
