--- conflicted
+++ resolved
@@ -39,11 +39,7 @@
         return this_request
 
     @staticmethod
-<<<<<<< HEAD
-    def merge_results(results: list, prefix: str="collection"):
-=======
     def merge_results(results: list, prefix: str = "collection"):
->>>>>>> 5786ca2f
         """Basic results merge, creates a zip file containing all results."""
         import zipfile
 
@@ -59,11 +55,7 @@
         # for p in results:
         #     os.remove(p)
 
-<<<<<<< HEAD
-        return open(target, 'rb')
-=======
         return open(target, "rb")
->>>>>>> 5786ca2f
 
     def __init__(self, form: dict[str, Any], **config: Any):
         from cads_adaptors.tools import adaptor_tools
@@ -84,10 +76,7 @@
             this_request = self.split_request(
                 request, self.values[adaptor_tag], **self.config
             )
-<<<<<<< HEAD
-=======
             this_request.setdefault("download_format", "list")
->>>>>>> 5786ca2f
             print(f"{adaptor_tag} request: {this_request}")
             # TODO: check this_request is valid for this_adaptor, or rely on try? i.e. split_request does
             #       NOT implement constraints.
